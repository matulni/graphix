--- conflicted
+++ resolved
@@ -10,11 +10,6 @@
 from graphix.command import E, M, N, X, Z
 from graphix.flow.core import (
     CausalFlow,
-<<<<<<< HEAD
-    CorrectionFunctionError,
-    CorrectionFunctionErrorReason,
-    FlowError,
-=======
     GFlow,
     PauliFlow,
     XZCorrections,
@@ -23,28 +18,17 @@
     FlowError,
     FlowGenericError,
     FlowGenericErrorReason,
->>>>>>> 91860fa8
     FlowPropositionError,
     FlowPropositionErrorReason,
     FlowPropositionOrderError,
     FlowPropositionOrderErrorReason,
-<<<<<<< HEAD
-    GFlow,
-=======
->>>>>>> 91860fa8
     PartialOrderError,
     PartialOrderErrorReason,
     PartialOrderLayerError,
     PartialOrderLayerErrorReason,
-<<<<<<< HEAD
-    PauliFlow,
-    XZCorrections,
-    XZCorrectionsError,
-=======
     XZCorrectionsError,
     XZCorrectionsGenericError,
     XZCorrectionsGenericErrorReason,
->>>>>>> 91860fa8
     XZCorrectionsOrderError,
     XZCorrectionsOrderErrorReason,
 )
@@ -618,39 +602,6 @@
             output_nodes=[3],
             measurements=dict.fromkeys(range(3), Measurement(angle=0, plane=Plane.XY)),
         )
-<<<<<<< HEAD
-        with pytest.raises(XZCorrectionsError) as exc_info:
-            XZCorrections.from_measured_nodes_mapping(og=og, x_corrections={3: {1, 2}})
-        assert exc_info.value.reason == "Keys of correction dictionaries are not a subset of the measured nodes."
-
-        with pytest.raises(XZCorrectionsError) as exc_info:
-            XZCorrections.from_measured_nodes_mapping(og=og, z_corrections={3: {1, 2}})
-        assert exc_info.value.reason == "Keys of correction dictionaries are not a subset of the measured nodes."
-
-        with pytest.raises(XZCorrectionsError) as exc_info:
-            XZCorrections.from_measured_nodes_mapping(og=og, x_corrections={0: {1}, 1: {2}}, z_corrections={2: {0}})
-        assert (
-            exc_info.value.reason
-            == "Input XZ-corrections are not runnable since the induced directed graph contains closed loops."
-        )
-
-        with pytest.raises(XZCorrectionsError) as exc_info:
-            XZCorrections.from_measured_nodes_mapping(og=og, x_corrections={0: {4}})
-        assert (
-            exc_info.value.reason
-            == "Values of input mapping contain labels which are not nodes of the input open graph."
-        )
-
-
-FlowErrorT = (
-    FlowError[str]
-    | CorrectionFunctionError
-    | FlowPropositionError
-    | FlowPropositionOrderError
-    | PartialOrderError
-    | PartialOrderLayerError
-)
-=======
         with pytest.raises(XZCorrectionsGenericError) as exc_info:
             XZCorrections.from_measured_nodes_mapping(og=og, x_corrections={3: {1, 2}})
         assert exc_info.value.reason == XZCorrectionsGenericErrorReason.IncorrectKeys
@@ -666,16 +617,11 @@
         with pytest.raises(XZCorrectionsGenericError) as exc_info:
             XZCorrections.from_measured_nodes_mapping(og=og, x_corrections={0: {4}})
         assert exc_info.value.reason == XZCorrectionsGenericErrorReason.IncorrectValues
->>>>>>> 91860fa8
 
 
 class IncorrectFlowTestCase(NamedTuple):
     flow: PauliFlow[AbstractMeasurement]
-<<<<<<< HEAD
-    exception: FlowErrorT
-=======
     exception: FlowError
->>>>>>> 91860fa8
 
 
 class TestIncorrectFlows:
@@ -715,11 +661,7 @@
                     correction_function={0: {1}},
                     partial_order_layers=[{1}, {0}],
                 ),
-<<<<<<< HEAD
-                FlowError("Causal flow is only defined on open graphs with XY measurements."),
-=======
                 FlowGenericError(FlowGenericErrorReason.XYPlane),
->>>>>>> 91860fa8
             ),
             # Incomplete correction function
             IncorrectFlowTestCase(
@@ -728,11 +670,7 @@
                     correction_function={0: {1}, 1: {2}},
                     partial_order_layers=[{3}, {2}, {1}, {0}],
                 ),
-<<<<<<< HEAD
-                CorrectionFunctionError(CorrectionFunctionErrorReason.IncorrectDomain),
-=======
                 FlowGenericError(FlowGenericErrorReason.IncorrectCorrectionFunctionDomain),
->>>>>>> 91860fa8
             ),
             # Extra node in correction function image
             IncorrectFlowTestCase(
@@ -741,11 +679,7 @@
                     correction_function={0: {1}, 1: {2}, 2: {4}},
                     partial_order_layers=[{3}, {2}, {1}, {0}],
                 ),
-<<<<<<< HEAD
-                CorrectionFunctionError(CorrectionFunctionErrorReason.IncorrectImage),
-=======
                 FlowGenericError(FlowGenericErrorReason.IncorrectCorrectionFunctionImage),
->>>>>>> 91860fa8
             ),
             # Empty partial order
             IncorrectFlowTestCase(
@@ -1000,32 +934,15 @@
     def test_flow_well_formed(self, test_case: IncorrectFlowTestCase) -> None:
         with pytest.raises(FlowError) as exc_info:
             test_case.flow.check_well_formed()
-<<<<<<< HEAD
-        assert exc_info.value.reason == test_case.exception.reason
-
-        if isinstance(test_case.exception, FlowPropositionError):
-            assert isinstance(exc_info.value, FlowPropositionError)
-            assert exc_info.value.node == test_case.exception.node
-            assert exc_info.value.correction_set == test_case.exception.correction_set
-
-        if isinstance(test_case.exception, FlowPropositionOrderError):
-            assert isinstance(exc_info.value, FlowPropositionOrderError)
-            assert exc_info.value.node == test_case.exception.node
-            assert exc_info.value.correction_set == test_case.exception.correction_set
-            assert exc_info.value.past_and_present_nodes == test_case.exception.past_and_present_nodes
-
-        if isinstance(test_case.exception, PartialOrderLayerError):
-            assert isinstance(exc_info.value, PartialOrderLayerError)
-            assert exc_info.value.layer_index == test_case.exception.layer_index
-            assert exc_info.value.layer == test_case.exception.layer
-
-
-XZErrorT = XZCorrectionsError[str] | XZCorrectionsOrderError | PartialOrderError | PartialOrderLayerError
+
+        for field in fields(exc_info.value):
+            attr = field.name
+            assert getattr(exc_info.value, attr) == getattr(test_case.exception, attr)
 
 
 class IncorrectXZCTestCase(NamedTuple):
     xzcorr: XZCorrections[AbstractMeasurement]
-    exception: XZErrorT
+    exception: XZCorrectionsError
 
 
 class TestIncorrectXZC:
@@ -1059,7 +976,7 @@
                     z_corrections={3: {1, 2}},
                     partial_order_layers=[{3}, {2}, {1}, {0}],
                 ),
-                XZCorrectionsError("Keys of correction dictionaries are not a subset of the measured nodes."),
+                XZCorrectionsGenericError(XZCorrectionsGenericErrorReason.IncorrectKeys),
             ),
             # First layer contains non-output nodes
             IncorrectXZCTestCase(
@@ -1134,138 +1051,7 @@
     def test_xzc_well_formed(self, test_case: IncorrectXZCTestCase) -> None:
         with pytest.raises(XZCorrectionsError) as exc_info:
             test_case.xzcorr.check_well_formed()
-        assert exc_info.value.reason == test_case.exception.reason
-
-        if isinstance(test_case.exception, XZCorrectionsOrderError):
-            assert isinstance(exc_info.value, XZCorrectionsOrderError)
-            assert exc_info.value.node == test_case.exception.node
-            assert exc_info.value.correction_set == test_case.exception.correction_set
-            assert exc_info.value.past_and_present_nodes == test_case.exception.past_and_present_nodes
-
-        if isinstance(test_case.exception, PartialOrderLayerError):
-            assert isinstance(exc_info.value, PartialOrderLayerError)
-            assert exc_info.value.layer_index == test_case.exception.layer_index
-            assert exc_info.value.layer == test_case.exception.layer
-=======
 
         for field in fields(exc_info.value):
             attr = field.name
-            assert getattr(exc_info.value, attr) == getattr(test_case.exception, attr)
-
-
-class IncorrectXZCTestCase(NamedTuple):
-    xzcorr: XZCorrections[AbstractMeasurement]
-    exception: XZCorrectionsError
-
-
-class TestIncorrectXZC:
-    """Bundle for unit tests of :func:`XZCorrections.check_well_formed` on incorrect instances. Correct instances are extensively tested in class:`TestXZCorrections`."""
-
-    og = OpenGraph(
-        graph=nx.Graph([(0, 1), (1, 2), (2, 3)]),
-        input_nodes=[0],
-        output_nodes=[3],
-        measurements=dict.fromkeys(range(3), Plane.XY),
-    )
-
-    @pytest.mark.parametrize(
-        "test_case",
-        [
-            # Empty partial order
-            IncorrectXZCTestCase(
-                XZCorrections(
-                    og=og,
-                    x_corrections={},
-                    z_corrections={},
-                    partial_order_layers=[],
-                ),
-                PartialOrderError(PartialOrderErrorReason.Empty),
-            ),
-            # Non-measured node in corrections dictionary keys
-            IncorrectXZCTestCase(
-                XZCorrections(
-                    og=og,
-                    x_corrections={},
-                    z_corrections={3: {1, 2}},
-                    partial_order_layers=[{3}, {2}, {1}, {0}],
-                ),
-                XZCorrectionsGenericError(XZCorrectionsGenericErrorReason.IncorrectKeys),
-            ),
-            # First layer contains non-output nodes
-            IncorrectXZCTestCase(
-                XZCorrections(
-                    og=og,
-                    x_corrections={},
-                    z_corrections={},
-                    partial_order_layers=[{3, 2}, {1}, {0}],
-                ),
-                PartialOrderLayerError(PartialOrderLayerErrorReason.FirstLayer, layer_index=0, layer={2, 3}),
-            ),
-            # Duplicate nodes in partial order
-            IncorrectXZCTestCase(
-                XZCorrections(
-                    og=og,
-                    x_corrections={},
-                    z_corrections={},
-                    partial_order_layers=[{3}, {2, 1}, {0, 1}],
-                ),
-                PartialOrderLayerError(
-                    PartialOrderLayerErrorReason.NthLayer,
-                    layer_index=1,
-                    layer={1, 2},
-                ),
-            ),
-            # Output nodes in nth layer
-            IncorrectXZCTestCase(
-                XZCorrections(
-                    og=og,
-                    x_corrections={},
-                    z_corrections={},
-                    partial_order_layers=[{3}, {2}, {0, 1, 3}],
-                ),
-                PartialOrderLayerError(
-                    PartialOrderLayerErrorReason.NthLayer,
-                    layer_index=2,
-                    layer={0, 1, 3},
-                ),
-            ),
-            # Closed loop
-            IncorrectXZCTestCase(
-                XZCorrections(
-                    og=og,
-                    x_corrections={0: {1}, 1: {2}},
-                    z_corrections={2: {0}},
-                    partial_order_layers=[{3}, {2}, {1}, {0}],
-                ),
-                XZCorrectionsOrderError(
-                    XZCorrectionsOrderErrorReason.Z,
-                    node=2,
-                    correction_set={0},
-                    past_and_present_nodes={0, 1, 2},
-                ),
-            ),
-            # Self-correcting node
-            IncorrectXZCTestCase(
-                XZCorrections(
-                    og=og,
-                    x_corrections={0: {1}, 1: {1}},
-                    z_corrections={0: {1}},
-                    partial_order_layers=[{3}, {2}, {1}, {0}],
-                ),
-                XZCorrectionsOrderError(
-                    XZCorrectionsOrderErrorReason.X,
-                    node=1,
-                    correction_set={1},
-                    past_and_present_nodes={0, 1},
-                ),
-            ),
-        ],
-    )
-    def test_xzc_well_formed(self, test_case: IncorrectXZCTestCase) -> None:
-        with pytest.raises(XZCorrectionsError) as exc_info:
-            test_case.xzcorr.check_well_formed()
-
-        for field in fields(exc_info.value):
-            attr = field.name
-            assert getattr(exc_info.value, attr) == getattr(test_case.exception, attr)
->>>>>>> 91860fa8
+            assert getattr(exc_info.value, attr) == getattr(test_case.exception, attr)