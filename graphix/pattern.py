"""MBQC pattern according to Measurement Calculus.

ref: V. Danos, E. Kashefi and P. Panangaden. J. ACM 54.2 8 (2007)
"""

from __future__ import annotations

import copy
import dataclasses
import enum
import itertools
import warnings
from collections.abc import Iterable, Iterator
from dataclasses import dataclass
from enum import Enum
from pathlib import Path
from typing import TYPE_CHECKING, SupportsFloat, TypeVar

import networkx as nx
from typing_extensions import assert_never

from graphix import command, optimization, parameter
from graphix.clifford import Clifford
from graphix.command import Command, CommandKind
from graphix.flow._partial_order import compute_topological_generations
from graphix.fundamentals import Axis, Plane, Sign
from graphix.graphsim import GraphState
from graphix.measurements import Measurement, Outcome, PauliMeasurement, toggle_outcome
from graphix.opengraph import OpenGraph
from graphix.pretty_print import OutputFormat, pattern_to_str
from graphix.simulator import PatternSimulator
from graphix.states import BasicStates
from graphix.visualization import GraphVisualizer

if TYPE_CHECKING:
    from collections.abc import Container, Iterator, Mapping
    from collections.abc import Set as AbstractSet
    from typing import Any

    from numpy.random import Generator

<<<<<<< HEAD
    from graphix.flow.core import XZCorrections
=======
    from graphix.flow.core import CausalFlow, GFlow
>>>>>>> a31fb701
    from graphix.parameter import ExpressionOrFloat, ExpressionOrSupportsFloat, Parameter
    from graphix.sim import Backend, BackendState, Data


_StateT_co = TypeVar("_StateT_co", bound="BackendState", covariant=True)


class Pattern:
    """
    MBQC pattern class.

    Pattern holds a sequence of commands to operate the MBQC (Pattern.seq),
    and provide modification strategies to improve the structure and simulation
    efficiency of the pattern accoring to measurement calculus.

    ref: V. Danos, E. Kashefi and P. Panangaden. J. ACM 54.2 8 (2007)

    Attributes
    ----------
    list(self) :
        list of commands.

        .. line-block::
            each command is a list [type, nodes, attr] which will be applied in the order of list indices.
            type: one of {'N', 'M', 'E', 'X', 'Z', 'S', 'C'}
            nodes: int for {'N', 'M', 'X', 'Z', 'S', 'C'} commands, tuple (i, j) for {'E'} command
            attr for N: none
            attr for M: meas_plane, angle, s_domain, t_domain
            attr for X: signal_domain
            attr for Z: signal_domain
            attr for S: signal_domain
            attr for C: clifford_index, as defined in :py:mod:`graphix.clifford`
    n_node : int
        total number of nodes in the resource state
    """

    results: dict[int, Outcome]
    __seq: list[Command]

    def __init__(
        self,
        input_nodes: Iterable[int] | None = None,
        cmds: Iterable[Command] | None = None,
        output_nodes: Iterable[int] | None = None,
    ) -> None:
        """
        Construct a pattern.

        Parameters
        ----------
        input_nodes : Iterable[int] | None
            Optional. List of input qubits.
        cmds : Iterable[Command] | None
            Optional. List of initial commands.
        output_nodes : Iterable[int] | None
            Optional. List of output qubits.
        """
        self.results = {}  # measurement results from the graph state simulator
        if input_nodes is None:
            self.__input_nodes = []
        else:
            self.__input_nodes = list(input_nodes)  # input nodes (list() makes our own copy of the list)
        self.__n_node = len(self.__input_nodes)  # total number of nodes in the graph state
        self._pauli_preprocessed = False  # flag for `measure_pauli` preprocessing completion

        self.__seq = []
        # output nodes are initially a copy input nodes, since none are measured yet
        self.__output_nodes = list(self.__input_nodes)

        if cmds is not None:
            self.extend(cmds)

        if output_nodes is not None:
            self.reorder_output_nodes(output_nodes)

    def add(self, cmd: Command) -> None:
        """Add command to the end of the pattern.

        An MBQC command is an instance of :class:`graphix.command.Command`.

        Parameters
        ----------
        cmd : :class:`graphix.command.Command`
            MBQC command.
        """
        if cmd.kind == CommandKind.N:
            self.__n_node += 1
            self.__output_nodes.append(cmd.node)
        elif cmd.kind == CommandKind.M:
            if cmd.node in self.__output_nodes:
                self.__output_nodes.remove(cmd.node)
        self.__seq.append(cmd)

    def extend(self, *cmds: Command | Iterable[Command]) -> None:
        """Add sequences of commands.

        :param cmds: sequences of commands
        """
        for item in cmds:
            if isinstance(item, Iterable):
                for cmd in item:
                    self.add(cmd)
            else:
                self.add(item)

    def clear(self) -> None:
        """Clear the sequence of pattern commands."""
        self.__n_node = len(self.__input_nodes)
        self.__seq = []
        self.__output_nodes = list(self.__input_nodes)

    def replace(self, cmds: list[Command], input_nodes: list[int] | None = None) -> None:
        """Replace pattern with a given sequence of pattern commands.

        :param cmds: list of commands

        :param input_nodes: optional, list of input qubits (by default, keep the same input nodes as before)
        """
        if input_nodes is not None:
            self.__input_nodes = list(input_nodes)
        self.clear()
        self.extend(cmds)

    def compose(
        self, other: Pattern, mapping: Mapping[int, int], preserve_mapping: bool = False
    ) -> tuple[Pattern, dict[int, int]]:
        r"""Compose two patterns by merging subsets of outputs from `self` and a subset of inputs of `other`, and relabeling the nodes of `other` that were not merged.

        Parameters
        ----------
        other : Pattern
            Pattern to be composed with `self`.
        mapping: Mapping[int, int]
            Partial relabelling of the nodes in `other`, with `keys` and `values` denoting the old and new node labels, respectively.
        preserve_mapping: bool
            Boolean flag controlling the ordering of the output nodes in the returned pattern.

        Returns
        -------
        p: Pattern
            composed pattern
        mapping_complete: dict[int, int]
            Complete relabelling of the nodes in `other`, with `keys` and `values` denoting the old and new node label, respectively.

        Notes
        -----
        Let's denote :math:`(I_j, O_j, V_j, S_j)` the ordered set of inputs and outputs, the computational space and the sequence of commands of pattern :math:`P_j`, respectively, with :math:`j = 1` for pattern `self` and :math:`j = 2` for pattern `other`. Let's denote :math:`P` the resulting pattern with :math:`(I, O, V, S)`.
        Let's denote :math:`K, U` the sets of `keys` and `values` of `mapping`, :math:`M_1 = O_1 \cap U` the set of merged outputs, and :math:`M_2 = \{k \in I_2 \cap K | k \rightarrow v, v \in M_1 \}` the set of merged inputs.

        The pattern composition requires that
        - :math:`K \subseteq V_2`.
        - For a pair :math:`(k, v) \in (K, U)`
            - :math:`U \cap V_1 \setminus O_1 = \emptyset`. If :math:`v \in O_1`, then :math:`k \in I_2`, otherwise an error is raised.
            - :math:`v` can always satisfy :math:`v \notin V_1`, thereby allowing a custom relabelling.

        The returned pattern follows this convention:
        - Nodes of pattern `other` not specified in `mapping` (i.e., :math:`V_2 \cap K^c`) are relabelled in ascending order.
        - The sequence of the resulting pattern is :math:`S = S_2 S_1`, where nodes in :math:`S_2` are relabelled according to `mapping`.
        - :math:`I = I_1 \cup (I_2 \setminus M_2)`.
        - :math:`O = (O_1 \setminus M_1) \cup O_2`.
        - Input (and, respectively, output) nodes in the returned pattern have the order of the pattern `self` followed by those of the pattern `other`. Merged nodes are removed.
        - If `preserve_mapping = True` and :math:`|M_1| = |I_2| = |O_2|`, then the outputs of the returned pattern are the outputs of pattern `self`, where the nth merged output is replaced by the output of pattern `other` corresponding to its nth input instead.
        """
        nodes_p1 = self.extract_nodes() | self.results.keys()  # Results contain preprocessed Pauli nodes
        nodes_p2 = other.extract_nodes() | other.results.keys()

        if not mapping.keys() <= nodes_p2:
            raise ValueError("Keys of `mapping` must correspond to the nodes of `other`.")

        # Cast to set for improved performance in membership test
        mapping_values_set = set(mapping.values())
        o1_set = set(self.__output_nodes)
        i2_set = set(other.input_nodes)

        if len(mapping) != len(mapping_values_set):
            raise ValueError("Values of `mapping` contain duplicates.")

        if mapping_values_set & nodes_p1 - o1_set:
            raise ValueError("Values of `mapping` must not contain measured nodes of pattern `self`.")

        for k, v in mapping.items():
            if v in o1_set and k not in i2_set:
                raise ValueError(
                    f"Mapping {k} -> {v} is not valid. {v} is an output of pattern `self` but {k} is not an input of pattern `other`."
                )

        # Check if resulting pattern will have C commands before E commands
        if any(cmd.kind == CommandKind.C for cmd in self.__seq) and any(cmd.kind == CommandKind.E for cmd in other):
            warnings.warn(
                r"Pattern `self` contains Clifford commands and pattern `other` contains E commands. Standardization might not be possible for the resulting composed pattern.",
                stacklevel=2,
            )

        shift = max(*nodes_p1, *mapping.values()) + 1
        mapping_sequential = {
            node: i for i, node in enumerate(sorted(nodes_p2 - mapping.keys()), start=shift)
        }  # assigns new labels to nodes in other not specified in mapping

        mapping_complete = {**mapping, **mapping_sequential}

        mapped_inputs = [mapping_complete[n] for n in other.input_nodes]
        mapped_outputs = [mapping_complete[n] for n in other.output_nodes]
        mapped_results: dict[int, Outcome] = {mapping_complete[n]: m for n, m in other.results.items()}

        merged = mapping_values_set.intersection(self.__output_nodes)

        inputs = self.__input_nodes + [n for n in mapped_inputs if n not in merged]

        if preserve_mapping and not (len(merged) == len(other.input_nodes) == len(other.output_nodes)):
            warnings.warn(
                "`preserve_mapping = True` ignored because the number of merged nodes, inputs, and outputs of pattern `other` are different.",
                stacklevel=2,
            )
            preserve_mapping = False

        if preserve_mapping:
            io_mapping = {
                mapping[i]: mapping_complete[o] for i, o in zip(other.input_nodes, other.output_nodes, strict=True)
            }
            outputs = [io_mapping[n] if n in merged else n for n in self.__output_nodes]
        else:
            outputs = [n for n in self.__output_nodes if n not in merged] + mapped_outputs

        def update_command(cmd: Command) -> Command:
            # Shallow copy is enough since the mutable attributes of cmd_new susceptible to change are reassigned
            cmd_new = copy.copy(cmd)

            if cmd_new.kind is CommandKind.E:
                i, j = cmd_new.nodes
                cmd_new.nodes = (mapping_complete[i], mapping_complete[j])
            elif cmd_new.kind is not CommandKind.T:
                cmd_new.node = mapping_complete[cmd_new.node]
                if cmd_new.kind is CommandKind.M:
                    cmd_new.s_domain = {mapping_complete[i] for i in cmd_new.s_domain}
                    cmd_new.t_domain = {mapping_complete[i] for i in cmd_new.t_domain}
                # Use of `==` here for mypy
                elif cmd_new.kind == CommandKind.X or cmd_new.kind == CommandKind.Z or cmd_new.kind == CommandKind.S:  # noqa: PLR1714
                    cmd_new.domain = {mapping_complete[i] for i in cmd_new.domain}

            return cmd_new

        seq = self.__seq + [update_command(c) for c in other]

        results: dict[int, Outcome] = {**self.results, **mapped_results}
        p = Pattern(input_nodes=inputs, output_nodes=outputs, cmds=seq)
        p.results = results

        return p, mapping_complete

    @property
    def input_nodes(self) -> list[int]:
        """List input nodes."""
        return list(self.__input_nodes)  # copy for preventing modification

    @property
    def output_nodes(self) -> list[int]:
        """List all nodes that are either `input_nodes` or prepared with `N` commands and that have not been measured with an `M` command."""
        return list(self.__output_nodes)  # copy for preventing modification

    def __len__(self) -> int:
        """Return the length of command sequence."""
        return len(self.__seq)

    def __iter__(self) -> Iterator[Command]:
        """Iterate over commands."""
        return iter(self.__seq)

    def __getitem__(self, index: int) -> Command:
        """Get the command at a given index."""
        return self.__seq[index]

    @property
    def n_node(self) -> int:
        """Count of nodes that are either `input_nodes` or prepared with `N` commands."""
        return self.__n_node

    def reorder_output_nodes(self, output_nodes: Iterable[int]) -> None:
        """Arrange the order of output_nodes.

        Parameters
        ----------
        output_nodes: iterable of int
            output nodes order determined by user. each index corresponds to that of logical qubits.
        """
        output_nodes = list(output_nodes)  # make our own copy (allow iterators to be passed)
        assert_permutation(self.__output_nodes, output_nodes)
        self.__output_nodes = output_nodes

    def reorder_input_nodes(self, input_nodes: Iterable[int]) -> None:
        """Arrange the order of input_nodes.

        Parameters
        ----------
        input_nodes: iterable of int
            input nodes order determined by user. each index corresponds to that of logical qubits.
        """
        input_nodes = list(input_nodes)  # make our own copy (allow iterators to be passed)
        assert_permutation(self.__input_nodes, input_nodes)
        self.__input_nodes = input_nodes

    def __repr__(self) -> str:
        """Return a representation string of the pattern."""
        arguments = []
        if self.__input_nodes:
            arguments.append(f"input_nodes={self.__input_nodes}")
        if self.__seq:
            arguments.append(f"cmds={self.__seq}")
        if self.__output_nodes:
            arguments.append(f"output_nodes={self.__output_nodes}")
        return f"Pattern({', '.join(arguments)})"

    def __str__(self) -> str:
        """Return a human-readable string of the pattern."""
        return self.to_ascii()

    def __eq__(self, other: object) -> bool:
        """Return `True` if the two patterns are equal, `False` otherwise."""
        if not isinstance(other, Pattern):
            return NotImplemented
        return (
            self.__seq == other.__seq
            and self.__input_nodes == other.__input_nodes
            and self.__output_nodes == other.__output_nodes
            and self.results == other.results
        )

    def to_ascii(
        self, left_to_right: bool = False, limit: int = 40, target: Container[command.CommandKind] | None = None
    ) -> str:
        """Return the ASCII string representation of the pattern."""
        return pattern_to_str(self, OutputFormat.ASCII, left_to_right, limit, target)

    def to_latex(
        self, left_to_right: bool = False, limit: int = 40, target: Container[command.CommandKind] | None = None
    ) -> str:
        """Return a string containing the LaTeX representation of the pattern."""
        return pattern_to_str(self, OutputFormat.LaTeX, left_to_right, limit, target)

    def to_unicode(
        self, left_to_right: bool = False, limit: int = 40, target: Container[command.CommandKind] | None = None
    ) -> str:
        """Return the Unicode string representation of the pattern."""
        return pattern_to_str(self, OutputFormat.Unicode, left_to_right, limit, target)

    def print_pattern(self, lim: int = 40, target: Container[CommandKind] | None = None) -> None:
        """Print the pattern sequence (Pattern.seq).

        This method is deprecated.
        See :meth:`to_ascii`, :meth:`to_latex`, :meth:`to_unicode` and :func:`graphix.pretty_print.pattern_to_str`.

        Parameters
        ----------
        lim: int, optional
            maximum number of commands to show
        target : list of CommandKind, optional
            show only specified commands, e.g. [CommandKind.M, CommandKind.X, CommandKind.Z]
        """
        warnings.warn(
            "Method `print_pattern` is deprecated. Use one of the methods `to_ascii`, `to_latex`, `to_unicode`, or the function `graphix.pretty_print.pattern_to_str`.",
            DeprecationWarning,
            stacklevel=1,
        )
        print(pattern_to_str(self, OutputFormat.ASCII, left_to_right=True, limit=lim, target=target))

    def standardize(self) -> None:
        """Execute standardization of the pattern.

        'standard' pattern is one where commands are sorted in the
        order of 'N', 'E', 'M' and then byproduct commands ('X' and
        'Z') and finally Clifford commands ('C').
        """
        self.__seq = optimization.standardize(self).__seq

    def is_standard(self, strict: bool = False) -> bool:
        """Determine whether the command sequence is standard.

        Parameters
        ----------
        strict : bool, optional
            If True, ensures that C commands are the last ones.

        Returns
        -------
        is_standard : bool
            True if the pattern is standard
        """
        it = iter(self)
        try:
            kind = next(it).kind
            while kind == CommandKind.N:
                kind = next(it).kind
            while kind == CommandKind.E:
                kind = next(it).kind
            while kind == CommandKind.M:
                kind = next(it).kind
            if strict:
                xz = {CommandKind.X, CommandKind.Z}
                while kind in xz:
                    kind = next(it).kind
                while kind == CommandKind.C:
                    kind = next(it).kind
            else:
                xzc = {CommandKind.X, CommandKind.Z, CommandKind.C}
                while kind in xzc:
                    kind = next(it).kind
        except StopIteration:
            return True
        else:
            return False

    def shift_signals(self, method: str = "direct") -> dict[int, set[int]]:
        """Perform signal shifting procedure.

        Extract the t-dependence of the measurement into 'S' commands
        and commute them to the end of the command sequence where it can be removed.
        This procedure simplifies the dependence structure of the pattern.

        Ref for the original 'mc' method:
            V. Danos, E. Kashefi and P. Panangaden. J. ACM 54.2 8 (2007)

        Parameters
        ----------
        method : str, optional
            'direct' shift_signals is executed on a conventional Pattern sequence.
            'mc' shift_signals is done using the original algorithm on the measurement calculus paper.

        Returns
        -------
        signal_dict : dict[int, set[int]]
            For each node, the signal that have been shifted.
        """
        # Shifting signals could turn non-runnable patterns into
        # runnable ones, so we check runnability first to avoid hiding
        # code-logic errors.
        # For example, the non-runnable pattern {1}[M(0)] N(0) would
        # become M(0) N(0), which is runnable.
        self.check_runnability()

        if method == "direct":
            return self.shift_signals_direct()
        if method == "mc":
            signal_dict = self.extract_signals()
            target = self._find_op_to_be_moved(CommandKind.S, rev=True)
            while target is not None:
                if target == len(self.__seq) - 1:
                    self.__seq.pop(target)
                    target = self._find_op_to_be_moved(CommandKind.S, rev=True)
                    continue
                cmd = self.__seq[target + 1]
                kind = cmd.kind
                if kind == CommandKind.X:
                    self._commute_xs(target)
                elif kind == CommandKind.Z:
                    self._commute_zs(target)
                elif kind == CommandKind.M:
                    self._commute_ms(target)
                elif kind == CommandKind.S:
                    self._commute_ss(target)
                else:
                    self._commute_with_following(target)
                target += 1
            return signal_dict
        raise ValueError("Invalid method")

    def shift_signals_direct(self) -> dict[int, set[int]]:
        """Perform signal shifting procedure."""
        signal_dict: dict[int, set[int]] = {}

        def expand_domain(domain: set[command.Node]) -> None:
            """Expand ``domain`` with previously shifted signals.

            Parameters
            ----------
            domain : set[int]
                Set of nodes representing the current domain. This set is
                modified in place by XORing any previously shifted domains.
            """
            for node in domain & signal_dict.keys():
                domain ^= signal_dict[node]

        for i, cmd in enumerate(self):
            if cmd.kind == CommandKind.M:
                s_domain = set(cmd.s_domain)
                t_domain = set(cmd.t_domain)
                expand_domain(s_domain)
                expand_domain(t_domain)
                plane = cmd.plane
                if plane == Plane.XY:
                    # M^{XY,α} X^s Z^t = M^{XY,(-1)^s·α+tπ}
                    #                  = S^t M^{XY,(-1)^s·α}
                    #                  = S^t M^{XY,α} X^s
                    if t_domain:
                        signal_dict[cmd.node] = t_domain
                        t_domain = set()
                elif plane == Plane.XZ:
                    # M^{XZ,α} X^s Z^t = M^{XZ,(-1)^t((-1)^s·α+sπ)}
                    #                  = M^{XZ,(-1)^{s+t}·α+(-1)^t·sπ}
                    #                  = M^{XZ,(-1)^{s+t}·α+sπ}         (since (-1)^t·π ≡ π (mod 2π))
                    #                  = S^s M^{XZ,(-1)^{s+t}·α}
                    #                  = S^s M^{XZ,α} Z^{s+t}
                    if s_domain:
                        signal_dict[cmd.node] = s_domain
                        t_domain ^= s_domain
                        s_domain = set()
                elif plane == Plane.YZ and s_domain:
                    # M^{YZ,α} X^s Z^t = M^{YZ,(-1)^t·α+sπ)}
                    #                  = S^s M^{YZ,(-1)^t·α}
                    #                  = S^s M^{YZ,α} Z^t
                    signal_dict[cmd.node] = s_domain
                    s_domain = set()
                if s_domain != cmd.s_domain or t_domain != cmd.t_domain:
                    self.__seq[i] = dataclasses.replace(cmd, s_domain=s_domain, t_domain=t_domain)
            # Use of `==` here for mypy
            elif cmd.kind == CommandKind.X or cmd.kind == CommandKind.Z:  # noqa: PLR1714
                domain = set(cmd.domain)
                expand_domain(domain)
                if domain != cmd.domain:
                    self.__seq[i] = dataclasses.replace(cmd, domain=domain)
        return signal_dict

    def _find_op_to_be_moved(self, op: CommandKind, rev: bool = False, skipnum: int = 0) -> int | None:
        """Find a command.

        Parameters
        ----------
        op : CommandKind, N, E, M, X, Z, S
            command types to be searched
        rev : bool
            search from the end (true) or start (false) of seq
        skipnum : int
            skip the detected command by specified times
        """
        if not rev:  # Search from the start
            start_index, end_index, step = 0, len(self.__seq), 1
        else:  # Search from the end
            start_index, end_index, step = len(self.__seq) - 1, -1, -1

        num_ops = 0
        for index in range(start_index, end_index, step):
            if self.__seq[index].kind == op:
                num_ops += 1
                if num_ops == skipnum + 1:
                    return index

        # If no target found
        return None

    def _commute_ex(self, target: int) -> bool:
        """Perform the commutation of E and X.

        Parameters
        ----------
        target : int
            target command index. this must point to
            a X command followed by E command
        """
        x = self.__seq[target]
        e = self.__seq[target + 1]
        assert x.kind == CommandKind.X
        assert e.kind == CommandKind.E
        if e.nodes[0] == x.node:
            z = command.Z(node=e.nodes[1], domain=x.domain)
            self.__seq.pop(target + 1)  # del E
            self.__seq.insert(target, z)  # add Z in front of X
            self.__seq.insert(target, e)  # add E in front of Z
            return True
        if e.nodes[1] == x.node:
            z = command.Z(node=e.nodes[0], domain=x.domain)
            self.__seq.pop(target + 1)  # del E
            self.__seq.insert(target, z)  # add Z in front of X
            self.__seq.insert(target, e)  # add E in front of Z
            return True
        self._commute_with_following(target)
        return False

    def _commute_mx(self, target: int) -> bool:
        """Perform the commutation of M and X.

        Parameters
        ----------
        target : int
            target command index. this must point to
            a X command followed by M command
        """
        x = self.__seq[target]
        m = self.__seq[target + 1]
        assert x.kind == CommandKind.X
        assert m.kind == CommandKind.M
        if x.node == m.node:
            m.s_domain ^= x.domain
            self.__seq.pop(target)  # del X
            return True
        self._commute_with_following(target)
        return False

    def _commute_mz(self, target: int) -> bool:
        """Perform the commutation of M and Z.

        Parameters
        ----------
        target : int
            target command index. this must point to
            a Z command followed by M command
        """
        z = self.__seq[target]
        m = self.__seq[target + 1]
        assert z.kind == CommandKind.Z
        assert m.kind == CommandKind.M
        if z.node == m.node:
            m.t_domain ^= z.domain
            self.__seq.pop(target)  # del Z
            return True
        self._commute_with_following(target)
        return False

    def _commute_xs(self, target: int) -> None:
        """Perform the commutation of X and S.

        Parameters
        ----------
        target : int
            target command index. this must point to
            a S command followed by X command
        """
        s = self.__seq[target]
        x = self.__seq[target + 1]
        assert s.kind == CommandKind.S
        assert x.kind == CommandKind.X
        if s.node in x.domain:
            x.domain ^= s.domain
        self._commute_with_following(target)

    def _commute_zs(self, target: int) -> None:
        """Perform the commutation of Z and S.

        Parameters
        ----------
        target : int
            target command index. this must point to
            a S command followed by Z command
        """
        s = self.__seq[target]
        z = self.__seq[target + 1]
        assert s.kind == CommandKind.S
        assert z.kind == CommandKind.Z
        if s.node in z.domain:
            z.domain ^= s.domain
        self._commute_with_following(target)

    def _commute_ms(self, target: int) -> None:
        """Perform the commutation of M and S.

        Parameters
        ----------
        target : int
            target command index. this must point to
            a S command followed by M command
        """
        s = self.__seq[target]
        m = self.__seq[target + 1]
        assert s.kind == CommandKind.S
        assert m.kind == CommandKind.M
        if s.node in m.s_domain:
            m.s_domain ^= s.domain
        if s.node in m.t_domain:
            m.t_domain ^= s.domain
        self._commute_with_following(target)

    def _commute_ss(self, target: int) -> None:
        """Perform the commutation of two S commands.

        Parameters
        ----------
        target : int
            target command index. this must point to
            a S command followed by S command
        """
        s1 = self.__seq[target]
        s2 = self.__seq[target + 1]
        assert s1.kind == CommandKind.S
        assert s2.kind == CommandKind.S
        if s1.node in s2.domain:
            s2.domain ^= s1.domain
        self._commute_with_following(target)

    def _commute_with_following(self, target: int) -> None:
        """Perform the commutation of two consecutive commands that commutes.

        commutes the target command with the following command.

        Parameters
        ----------
        target : int
            target command index
        """
        a = self.__seq[target + 1]
        self.__seq.pop(target + 1)
        self.__seq.insert(target, a)

    def _commute_with_preceding(self, target: int) -> None:
        """Perform the commutation of two consecutive commands that commutes.

        commutes the target command with the preceding command.

        Parameters
        ----------
        target : int
            target command index
        """
        a = self.__seq[target - 1]
        self.__seq.pop(target - 1)
        self.__seq.insert(target, a)

    def _move_n_to_left(self) -> None:
        """Move all 'N' commands to the start of the sequence.

        N can be moved to the start of sequence without the need of considering
        commutation relations.
        """
        new_seq = []
        n_list = []
        for cmd in self.__seq:
            if cmd.kind == CommandKind.N:
                n_list.append(cmd)
            else:
                new_seq.append(cmd)
        n_list.sort(key=lambda n_cmd: n_cmd.node)
        self.__seq = n_list + new_seq

    def _move_byproduct_to_right(self) -> None:
        """Move the byproduct commands to the end of sequence, using the commutation relations implemented in graphix.Pattern class."""
        # First, we move all X commands to the end of sequence
        index = len(self.__seq) - 1
        x_limit = len(self.__seq) - 1
        while index > 0:
            if self.__seq[index].kind == CommandKind.X:
                index_x = index
                while index_x < x_limit:
                    cmd = self.__seq[index_x + 1]
                    kind = cmd.kind
                    if kind == CommandKind.E:
                        move = self._commute_ex(index_x)
                        if move:
                            x_limit += 1  # addition of extra Z means target must be increased
                            index_x += 1
                    elif kind == CommandKind.M:
                        search = self._commute_mx(index_x)
                        if search:
                            x_limit -= 1  # XM commutation rule removes X command
                            break
                    else:
                        self._commute_with_following(index_x)
                    index_x += 1
                else:
                    x_limit -= 1
            index -= 1
        # then, move Z to the end of sequence in front of X
        index = x_limit
        z_limit = x_limit
        while index > 0:
            if self.__seq[index].kind == CommandKind.Z:
                index_z = index
                while index_z < z_limit:
                    cmd = self.__seq[index_z + 1]
                    if cmd.kind == CommandKind.M:
                        search = self._commute_mz(index_z)
                        if search:
                            z_limit -= 1  # ZM commutation rule removes Z command
                            break
                    else:
                        self._commute_with_following(index_z)
                    index_z += 1
            index -= 1

    def _move_e_after_n(self) -> None:
        """Move all E commands to the start of sequence, before all N commands. assumes that _move_n_to_left() method was called."""
        moved_e = 0
        target = self._find_op_to_be_moved(CommandKind.E, skipnum=moved_e)
        while target is not None:
            if (target == 0) or (
                self.__seq[target - 1].kind == CommandKind.N or self.__seq[target - 1].kind == CommandKind.E
            ):
                moved_e += 1
                target = self._find_op_to_be_moved(CommandKind.E, skipnum=moved_e)
                continue
            self._commute_with_preceding(target)
            target -= 1

    def extract_signals(self) -> dict[int, set[int]]:
        """Extract 't' domain of measurement commands, turn them into signal 'S' commands and add to the command sequence.

        This is used for shift_signals() method.
        """
        signal_dict = {}
        pos = 0
        while pos < len(self.__seq):
            cmd = self.__seq[pos]
            if cmd.kind == CommandKind.M:
                extracted_signal = extract_signal(cmd.plane, cmd.s_domain, cmd.t_domain)
                if extracted_signal.signal:
                    self.__seq.insert(pos + 1, command.S(node=cmd.node, domain=extracted_signal.signal))
                    cmd.s_domain = extracted_signal.s_domain
                    cmd.t_domain = extracted_signal.t_domain
                    pos += 1
                signal_dict[cmd.node] = extracted_signal.signal
            pos += 1
        return signal_dict

    def _get_dependency(self) -> dict[int, set[int]]:
        """Get dependency (byproduct correction & dependent measurement) structure of nodes in the graph (resource) state, according to the pattern.

        This is used to determine the optimum measurement order.

        Returns
        -------
        dependency : dict of set
            index is node number. all nodes in the each set must be measured before measuring
        """
        nodes = self.extract_nodes()
        dependency: dict[int, set[int]] = {i: set() for i in nodes}
        for cmd in self.__seq:
            if cmd.kind == CommandKind.M:
                dependency[cmd.node] |= cmd.s_domain | cmd.t_domain
            # Use of `==` here for mypy
            elif cmd.kind == CommandKind.X or cmd.kind == CommandKind.Z:  # noqa: PLR1714
                dependency[cmd.node] |= cmd.domain
        return dependency

    @staticmethod
    def update_dependency(measured: AbstractSet[int], dependency: dict[int, set[int]]) -> None:
        """Remove measured nodes from the 'dependency'.

        Parameters
        ----------
        measured: set of int
            measured nodes.
        dependency: dict of set
            which is produced by `_get_dependency`

        Returns
        -------
        dependency: dict of set
            updated dependency information
        """
        for i in dependency:
            dependency[i] -= measured

    def extract_partial_order_layers(self) -> tuple[frozenset[int], ...]:
        """Extract the measurement order of the pattern in the form of layers.

        This method builds a directed acyclical graph (DAG) from the pattern and then performs a topological sort.

        Returns
        -------
        tuple[frozenset[int], ...]
            Measurement partial order between the pattern's nodes in a layer form.

        Raises
        ------
        RunnabilityError
            If the pattern is not runnable.

        Notes
        -----
        The returned object follows the same conventions as the ``partial_order_layers`` attribute of :class:`PauliFlow` and :class:`XZCorrections` objects:
            - Nodes in the same layer can be measured simultaneously.
            - Nodes in layer ``i`` must be measured after nodes in layer ``i + 1``.
            - All output nodes (if any) are in the first layer.
            - There cannot be any empty layers.

        The partial order layerings obtained with this method before and after standardizing a pattern may differ, but they will always be compatible. This occurs because the commutation of entanglement commands with X and Z corrections in the standardization procedure may generate new corrections which add additional constrains to pattern's induced DAG.
        """
        self.check_runnability()

        oset = frozenset(self.output_nodes)  # First layer by convention
        pre_measured_nodes = set(self.results.keys())  # Not included in the partial order layers
        excluded_nodes = oset | pre_measured_nodes

        zero_indegree = set(self.input_nodes) - excluded_nodes
        dag: dict[int, set[int]] = {
            node: set() for node in zero_indegree
        }  # `i: {j}` represents `i -> j` which means that node `i` must be measured before node `j`.
        indegree_map: dict[int, int] = {}
        node: int | None = None  # To avoid Pyright's "PossiblyUnboundVariable" error

        for cmd in self:
            domain = set()
            if cmd.kind == CommandKind.N:
                if cmd.node not in oset:  # pre-measured nodes only appear in domains.
                    dag[cmd.node] = set()
                    zero_indegree.add(cmd.node)
            elif cmd.kind == CommandKind.M:
                node, domain = cmd.node, cmd.s_domain | cmd.t_domain
            elif cmd.kind == CommandKind.X or cmd.kind == CommandKind.Z:  # noqa: PLR1714
                node, domain = cmd.node, cmd.domain

            for dep_node in domain:
                assert node is not None
                if (
                    not {node, dep_node} & excluded_nodes and node not in dag[dep_node]
                ):  # Don't include multiple edges in the dag.
                    dag[dep_node].add(node)
                    indegree_map[node] = indegree_map.get(node, 0) + 1

        zero_indegree -= indegree_map.keys()

        generations = compute_topological_generations(dag, indegree_map, zero_indegree)
        assert generations is not None  # DAG can't contain loops because pattern is runnable.

        if oset:
            return oset, *generations[::-1]
        return generations[::-1]

    def extract_causal_flow(self) -> CausalFlow[Measurement]:
        """Extract the causal flow structure from the current measurement pattern.

        This method does not call the flow-extraction routine on the underlying open graph, but constructs the flow from the pattern corrections instead.

        Returns
        -------
        CausalFlow[Measurement]
            The causal flow associated with the current pattern.

        Raises
        ------
        FlowError
            If the pattern:
            - Contains measurements in forbidden planes (XZ or YZ),
            - Is empty, or
            - Induces a correction function and a partial order which fail the well-formedness checks for a valid causal flow.
        ValueError
            If `N` commands in the pattern do not represent a |+⟩ state or if the pattern corrections form closed loops.

        Notes
        -----
        - See :func:`optimization.StandardizedPattern.extract_causal_flow` for additional information on why it is required to standardized the pattern to extract a causal flow.
        - Applying the chain ``Pattern.extract_causal_flow().to_corrections().to_pattern()`` to a strongly deterministic pattern returns a new pattern implementing the same unitary transformation. This equivalence holds as long as the original pattern contains no Clifford commands, since those are discarded during open-graph extraction.
        """
        return optimization.StandardizedPattern.from_pattern(self).extract_causal_flow()

    def extract_gflow(self) -> GFlow[Measurement]:
        """Extract the generalized flow (gflow) structure from the current measurement pattern.

        This method does not call the flow-extraction routine on the underlying open graph, but constructs the gflow from the pattern corrections instead.

        Returns
        -------
        GFlow[Measurement]
            The gflow associated with the current pattern.

        Raises
        ------
        FlowError
            If the pattern is empty or if the extracted structure does not satisfy
            the well-formedness conditions required for a valid gflow.
        ValueError
            If `N` commands in the pattern do not represent a |+⟩ state or if the pattern corrections form closed loops.

        Notes
        -----
        - See :func:`optimization.StandardizedPattern.extract_gflow` for additional information on why it is required to standardized the pattern to extract a gflow.
        - Applying the chain ``Pattern.extract_gflow().to_corrections().to_pattern()`` to a strongly deterministic pattern returns a new pattern implementing the same unitary transformation. This equivalence holds as long as the original pattern contains no Clifford commands, since those are discarded during open-graph extraction.
        """
        return optimization.StandardizedPattern.from_pattern(self).extract_gflow()

    def extract_xzcorrections(self) -> XZCorrections[Measurement]:
        return optimization.StandardizedPattern.from_pattern(self).extract_xzcorrections()

    def get_layers(self) -> tuple[int, dict[int, set[int]]]:
        """Construct layers(l_k) from dependency information.

        kth layer must be measured before measuring k+1th layer
        and nodes in the same layer can be measured simultaneously.

        Returns
        -------
        depth : int
            depth of graph
        layers : dict of set
            nodes grouped by layer index(k)
        """
        self.check_runnability()  # prevent infinite loop: e.g., [N(0), M(0, s_domain={0})]
        dependency = self._get_dependency()
        measured = self.results.keys()
        self.update_dependency(measured, dependency)
        not_measured = set(self.__input_nodes)
        for cmd in self.__seq:
            if cmd.kind == CommandKind.N and cmd.node not in self.output_nodes:
                not_measured |= {cmd.node}
        depth = 0
        l_k: dict[int, set[int]] = {}
        k = 0
        while not_measured:
            l_k[k] = set()
            for i in not_measured:
                if not dependency[i]:
                    l_k[k] |= {i}
            self.update_dependency(l_k[k], dependency)
            not_measured -= l_k[k]
            k += 1
            depth = k
        return depth, l_k

    def _measurement_order_depth(self) -> list[int]:
        """Obtain a measurement order which reduces the depth of a pattern.

        Returns
        -------
        list[int]
            optimal measurement order for parallel computing
        """
        partial_order_layers = self.extract_partial_order_layers()
        return list(itertools.chain(*reversed(partial_order_layers[1:])))

    @staticmethod
    def connected_edges(node: int, edges: set[tuple[int, int]]) -> set[tuple[int, int]]:
        """Search not activated edges connected to the specified node.

        Returns
        -------
        connected: set of tuple
                set of connected edges
        """
        connected = set()
        for edge in edges:
            if edge[0] == node or edge[1] == node:
                connected |= {edge}
        return connected

    def _measurement_order_space(self) -> list[int]:
        """Determine measurement order that heuristically optimises the max_space of a pattern.

        Returns
        -------
        meas_order: list of int
            sub-optimal measurement order for classical simulation
        """
        graph = self.extract_graph()
        nodes = set(graph.nodes)
        edges = set(graph.edges)
        not_measured = nodes - set(self.output_nodes)
        dependency = self._get_dependency()
        self.update_dependency(self.results.keys(), dependency)
        meas_order = []
        removable_edges = set()
        while not_measured:
            min_edges = len(nodes) + 1
            next_node = -1
            for i in not_measured:
                if not dependency[i]:
                    connected_edges = self.connected_edges(i, edges)
                    if min_edges > len(connected_edges):
                        min_edges = len(connected_edges)
                        next_node = i
                        removable_edges = connected_edges
            if not (next_node > -1):
                print(next_node)
            assert next_node > -1
            meas_order.append(next_node)
            self.update_dependency({next_node}, dependency)
            not_measured -= {next_node}
            edges -= removable_edges
        return meas_order

    def sort_measurement_commands(self, meas_order: list[int]) -> list[command.M]:
        """Convert measurement order to sequence of measurement commands.

        Parameters
        ----------
        meas_order: list of int
            optimal measurement order.

        Returns
        -------
        meas_cmds: list of command
            sorted measurement commands
        """
        meas_cmds = []
        for i in meas_order:
            target = 0
            while True:
                cmd = self.__seq[target]
                if cmd.kind == CommandKind.M and (cmd.node == i):
                    meas_cmds.append(cmd)
                    break
                target += 1
        return meas_cmds

    def extract_measurement_commands(self) -> Iterator[command.M]:
        """Return measurement commands.

        Returns
        -------
        meas_cmds : Iterator[command.M]
            measurement commands in the order of measurements
        """
        yield from (cmd for cmd in self if cmd.kind == CommandKind.M)

    def get_meas_plane(self) -> dict[int, Plane]:
        """Get measurement plane from the pattern.

        Returns
        -------
        meas_plane: dict of graphix.pauli.Plane
            list of planes representing measurement plane for each node.
        """
        meas_plane = {}
        for cmd in self.__seq:
            if cmd.kind == CommandKind.M:
                meas_plane[cmd.node] = cmd.plane
        return meas_plane

    def get_angles(self) -> dict[int, ExpressionOrFloat]:
        """Get measurement angles of the pattern.

        Returns
        -------
        angles : dict
            measurement angles of the each node.
        """
        angles = {}
        for cmd in self.__seq:
            if cmd.kind == CommandKind.M:
                angles[cmd.node] = cmd.angle
        return angles

    def compute_max_degree(self) -> int:
        """Get max degree of a pattern.

        Returns
        -------
        max_degree : int
            max degree of a pattern
        """
        graph = self.extract_graph()
        degree = graph.degree()
        assert isinstance(degree, nx.classes.reportviews.DiDegreeView)
        degrees = dict(degree).values()
        if len(degrees) == 0:
            return 0
        return int(max(degrees))

    def extract_graph(self) -> nx.Graph[int]:
        """Return the graph state from the command sequence, extracted from 'N' and 'E' commands.

        Returns
        -------
        graph_state: nx.Graph[int]
        """
        graph: nx.Graph[int] = nx.Graph()
        graph.add_nodes_from(self.input_nodes)
        for cmd in self.__seq:
            if cmd.kind == CommandKind.N:
                graph.add_node(cmd.node)
            elif cmd.kind == CommandKind.E:
                u, v = cmd.nodes
                if graph.has_edge(u, v):
                    graph.remove_edge(u, v)
                else:
                    graph.add_edge(u, v)
        return graph

    def extract_nodes(self) -> set[int]:
        """Return the set of nodes of the pattern."""
        nodes = set(self.input_nodes)
        for cmd in self.__seq:
            if cmd.kind == CommandKind.N:
                nodes.add(cmd.node)
        return nodes

    def extract_isolated_nodes(self) -> set[int]:
        """Get isolated nodes.

        Returns
        -------
        isolated_nodes : set[int]
            set of the isolated nodes
        """
        graph = self.extract_graph()
        return {node for node, d in graph.degree if d == 0}

    def extract_opengraph(self) -> OpenGraph[Measurement]:
        """Extract the underlying resource-state open graph from the pattern.

        Returns
        -------
        OpenGraph[Measurement]

        Notes
        -----
        This operation loses all the information on the Clifford commands.
        """
        nodes = set(self.input_nodes)
        edges: set[tuple[int, int]] = set()
        measurements: dict[int, Measurement] = {}

        for cmd in self.__seq:
            if cmd.kind == CommandKind.N:
                nodes.add(cmd.node)
            elif cmd.kind == CommandKind.E:
                u, v = cmd.nodes
                if u > v:
                    u, v = v, u
                edges.symmetric_difference_update({(u, v)})
            elif cmd.kind == CommandKind.M:
                measurements[cmd.node] = Measurement(cmd.angle, cmd.plane)

        graph = nx.Graph(edges)
        graph.add_nodes_from(nodes)

        return OpenGraph(graph, self.input_nodes, self.output_nodes, measurements)

    def get_vops(self, conj: bool = False, include_identity: bool = False) -> dict[int, Clifford]:
        """Get local-Clifford decorations from measurement or Clifford commands.

        Parameters
        ----------
            conj (False) : bool, optional
                Apply conjugations to all local Clifford operators.
            include_identity (False) : bool, optional
                Whether or not to include identity gates in the output

        Returns
        -------
            vops : dict
        """
        vops = {}
        for cmd in self.__seq:
            if cmd.kind == CommandKind.M:
                if include_identity:
                    vops[cmd.node] = Clifford.I
            elif cmd.kind == CommandKind.C:
                if cmd.clifford == Clifford.I:
                    if include_identity:
                        vops[cmd.node] = cmd.clifford
                elif conj:
                    vops[cmd.node] = cmd.clifford.conj
                else:
                    vops[cmd.node] = cmd.clifford
        for out in self.output_nodes:
            if out not in vops and include_identity:
                vops[out] = Clifford.I
        return vops

    def connected_nodes(self, node: int, prepared: set[int] | None = None) -> list[int]:
        """Find nodes that are connected to a specified node.

        These nodes must be in the statevector when the specified
        node is measured, to ensure correct computation.
        If connected nodes already exist in the statevector (prepared),
        then they will be ignored as they do not need to be prepared again.

        Parameters
        ----------
        node : int
            node index
        prepared : list
            list of node indices, which are to be ignored

        Returns
        -------
        node_list : list
            list of nodes that are entangled with specified node
        """
        if not self.is_standard():
            self.standardize()
        if prepared is None:
            prepared = set()
        node_list = []
        ind = self._find_op_to_be_moved(CommandKind.E)
        if ind is not None:  # end -> 'node' is isolated
            cmd = self.__seq[ind]
            while cmd.kind == CommandKind.E:
                if cmd.nodes[0] == node:
                    if cmd.nodes[1] not in prepared:
                        node_list.append(cmd.nodes[1])
                elif cmd.nodes[1] == node and cmd.nodes[0] not in prepared:
                    node_list.append(cmd.nodes[0])
                ind += 1
                cmd = self.__seq[ind]
        return node_list

    def correction_commands(self) -> list[command.X | command.Z]:
        """Return the list of byproduct correction commands."""
        assert self.is_standard()
        # Use of `==` here for mypy
        return [seqi for seqi in self.__seq if seqi.kind == CommandKind.X or seqi.kind == CommandKind.Z]  # noqa: PLR1714

    def parallelize_pattern(self) -> None:
        """Optimize the pattern to reduce the depth of the computation by gathering measurement commands that can be performed simultaneously.

        This optimized pattern runs efficiently on GPUs and quantum hardwares with
        depth (e.g. coherence time) limitations.
        """
        if not self.is_standard():
            self.standardize()
        meas_order = self._measurement_order_depth()
        self._reorder_pattern(self.sort_measurement_commands(meas_order))

    def minimize_space(self) -> None:
        """Optimize the pattern to minimize the max_space property of the pattern.

        The optimized pattern has significantly
        reduced space requirement (memory space for classical simulation,
        and maximum simultaneously prepared qubits for quantum hardwares).
        """
        if not self.is_standard():
            self.standardize()
        meas_order = None
        if not self._pauli_preprocessed:
            cf = self.extract_opengraph().find_causal_flow()
            meas_order = list(itertools.chain(*reversed(cf.partial_order_layers[1:]))) if cf is not None else None
        if meas_order is None:
            meas_order = self._measurement_order_space()
        self._reorder_pattern(self.sort_measurement_commands(meas_order))

    def _reorder_pattern(self, meas_commands: list[command.M]) -> None:
        """Reorder the command sequence.

        Parameters
        ----------
        meas_commands : list of command
            list of measurement ('M') commands
        """
        new = dataclasses.replace(
            optimization.StandardizedPattern.from_pattern(self), m_list=tuple(meas_commands)
        ).to_space_optimal_pattern()
        self.__seq = new.__seq

    def max_space(self) -> int:
        """Compute the maximum number of nodes that must be present in the graph (graph space) during the execution of the pattern.

        For statevector simulation, this is equivalent to the maximum memory
        needed for classical simulation.

        Returns
        -------
        n_nodes : int
            max number of nodes present in the graph during pattern execution.
        """
        nodes = len(self.input_nodes)
        max_nodes = nodes
        for cmd in self.__seq:
            if cmd.kind == CommandKind.N:
                nodes += 1
            elif cmd.kind == CommandKind.M:
                nodes -= 1
            max_nodes = max(nodes, max_nodes)
        return max_nodes

    def space_list(self) -> list[int]:
        """Return the list of the number of nodes present in the graph (space) during each step of execution of the pattern (for N and M commands).

        Returns
        -------
        N_list : list
            time evolution of 'space' at each 'N' and 'M' commands of pattern.
        """
        nodes = 0
        n_list = []
        for cmd in self.__seq:
            if cmd.kind == CommandKind.N:
                nodes += 1
                n_list.append(nodes)
            elif cmd.kind == CommandKind.M:
                nodes -= 1
                n_list.append(nodes)
        return n_list

    def simulate_pattern(
        self,
        backend: Backend[_StateT_co] | str = "statevector",
        input_state: Data = BasicStates.PLUS,
        rng: Generator | None = None,
        **kwargs: Any,
    ) -> BackendState:
        """Simulate the execution of the pattern by using :class:`graphix.simulator.PatternSimulator`.

        Available backend: ['statevector', 'densitymatrix', 'tensornetwork']

        Parameters
        ----------
        backend : str
            optional parameter to select simulator backend.
        rng: Generator, optional
            Random-number generator for measurements.
            This generator is used only in case of random branch selection
            (see :class:`RandomBranchSelector`).
        kwargs: keyword args for specified backend.

        Returns
        -------
        state :
            quantum state representation for the selected backend.

        .. seealso:: :class:`graphix.simulator.PatternSimulator`
        """
        sim = PatternSimulator(self, backend=backend, **kwargs)
        sim.run(input_state, rng=rng)
        return sim.backend.state

    def perform_pauli_measurements(self, leave_input: bool = False, ignore_pauli_with_deps: bool = False) -> None:
        """Perform Pauli measurements in the pattern using efficient stabilizer simulator.

        Parameters
        ----------
        leave_input : bool
            Optional (*False* by default).
            If *True*, measurements on input nodes are preserved as-is in the pattern.
        ignore_pauli_with_deps : bool
            Optional (*False* by default).
            If *True*, Pauli measurements with domains depending on other measures are preserved as-is in the pattern.
            If *False*, all Pauli measurements are preprocessed. Formally, measurements are swapped so that all Pauli measurements are applied first, and domains are updated accordingly.

        .. seealso:: :func:`measure_pauli`

        """
        # if not ignore_pauli_with_deps:
        #    self.move_pauli_measurements_to_the_front()
        measure_pauli(self, leave_input, copy=False, ignore_pauli_with_deps=ignore_pauli_with_deps)

    def draw_graph(
        self,
        flow_from_pattern: bool = True,
        show_pauli_measurement: bool = True,
        show_local_clifford: bool = False,
        show_measurement_planes: bool = False,
        show_loop: bool = True,
        node_distance: tuple[float, float] = (1, 1),
        figsize: tuple[int, int] | None = None,
        filename: Path | None = None,
    ) -> None:
        """Visualize the underlying graph of the pattern with flow or gflow structure.

        Parameters
        ----------
        flow_from_pattern : bool
            If True, the command sequence of the pattern is used to derive flow or gflow structure. If False, only the underlying graph is used.
        show_pauli_measurement : bool
            If True, the nodes with Pauli measurement angles are colored light blue.
        show_local_clifford : bool
            If True, indexes of the local Clifford operator are displayed adjacent to the nodes.
        show_measurement_planes : bool
            If True, measurement planes are displayed adjacent to the nodes.
        show_loop : bool
            whether or not to show loops for graphs with gflow. defaulted to True.
        node_distance : tuple
            Distance multiplication factor between nodes for x and y directions.
        figsize : tuple
            Figure size of the plot.
        filename : Path | None
            If not None, filename of the png file to save the plot. If None, the plot is not saved.
            Default in None.
        """
        graph = self.extract_graph()
        vin = self.input_nodes
        vout = self.output_nodes
        meas_planes = self.get_meas_plane()
        meas_angles = self.get_angles()
        local_clifford = self.get_vops()

        vis = GraphVisualizer(graph, vin, vout, meas_planes, meas_angles, local_clifford)

        if flow_from_pattern:
            vis.visualize_from_pattern(
                pattern=self.copy(),
                show_pauli_measurement=show_pauli_measurement,
                show_local_clifford=show_local_clifford,
                show_measurement_planes=show_measurement_planes,
                show_loop=show_loop,
                node_distance=node_distance,
                figsize=figsize,
                filename=filename,
            )
        else:
            vis.visualize(
                show_pauli_measurement=show_pauli_measurement,
                show_local_clifford=show_local_clifford,
                show_measurement_planes=show_measurement_planes,
                show_loop=show_loop,
                node_distance=node_distance,
                figsize=figsize,
                filename=filename,
            )

    def to_qasm3(self, filename: Path | str) -> None:
        """Export measurement pattern to OpenQASM 3.0 file.

        Parameters
        ----------
        filename : Path | str
            file name to export to. example: "filename.qasm"
        """
        with Path(filename).with_suffix(".qasm").open("w", encoding="utf-8") as file:
            file.write("// generated by graphix\n")
            file.write("OPENQASM 3;\n")
            file.write('include "stdgates.inc";\n')
            file.write("\n")
            if self.results != {}:
                for i in self.results:
                    res = self.results[i]
                    file.write("// measurement result of qubit q" + str(i) + "\n")
                    file.write("bit c" + str(i) + " = " + str(res) + ";\n")
                    file.write("\n")
            for cmd in self.__seq:
                file.writelines(cmd_to_qasm3(cmd))

    def is_parameterized(self) -> bool:
        """
        Return `True` if there is at least one measurement angle that is not just an instance of `SupportsFloat`.

        A parameterized pattern is a pattern where at least one
        measurement angle is an expression that is not a number,
        typically an instance of `sympy.Expr` (but we don't force to
        choose `sympy` here).

        """
        return any(not isinstance(cmd.angle, SupportsFloat) for cmd in self if cmd.kind == command.CommandKind.M)

    def subs(self, variable: Parameter, substitute: ExpressionOrSupportsFloat) -> Pattern:
        """Return a copy of the pattern where all occurrences of the given variable in measurement angles are substituted by the given value."""
        result = self.copy()
        for cmd in result:
            if cmd.kind == command.CommandKind.M:
                cmd.angle = parameter.subs(cmd.angle, variable, substitute)
        return result

    def xreplace(self, assignment: Mapping[Parameter, ExpressionOrSupportsFloat]) -> Pattern:
        """Return a copy of the pattern where all occurrences of the given keys in measurement angles are substituted by the given values in parallel."""
        result = self.copy()
        for cmd in result:
            if cmd.kind == command.CommandKind.M:
                cmd.angle = parameter.xreplace(cmd.angle, assignment)
        return result

    def copy(self) -> Pattern:
        """Return a copy of the pattern."""
        result = self.__new__(self.__class__)
        result.__seq = [copy.copy(cmd) for cmd in self.__seq]
        result.__input_nodes = self.__input_nodes.copy()
        result.__output_nodes = self.__output_nodes.copy()
        result.__n_node = self.__n_node
        result._pauli_preprocessed = self._pauli_preprocessed
        result.results = self.results.copy()
        return result

    def check_runnability(self) -> None:
        """Check whether the pattern is runnable.

        Raises `RunnabilityError` exception if it is not.

        Notes
        -----
        The runnability check can only guarantee the runnability of
        MBQC+LC patterns.  Patterns that make use of custom `BaseN`
        and `BaseM` commands can have additional runnability
        constraints that are not checked by this method.  For instance,
        in the Veriphix implementation of VBQC, blind measurements
        have hidden domains that cannot be checked.
        """
        active = set(self.input_nodes)
        measured = set(self.results)

        def check_active(cmd: Command, node: int) -> None:
            if node in measured:
                raise RunnabilityError(cmd, node, RunnabilityErrorReason.AlreadyMeasured)
            if node not in active:
                raise RunnabilityError(cmd, node, RunnabilityErrorReason.NotYetActive)

        def check_measured(cmd: Command, node: int) -> None:
            if node not in measured:
                raise RunnabilityError(cmd, node, RunnabilityErrorReason.NotYetMeasured)

        for cmd in self:
            if cmd.kind == CommandKind.N:
                if cmd.node in active:
                    raise RunnabilityError(cmd, cmd.node, RunnabilityErrorReason.AlreadyActive)
                if cmd.node in measured:
                    raise RunnabilityError(cmd, cmd.node, RunnabilityErrorReason.AlreadyMeasured)
                active.add(cmd.node)
            elif cmd.kind == CommandKind.E:
                n0, n1 = cmd.nodes
                check_active(cmd, n0)
                check_active(cmd, n1)
            elif cmd.kind == CommandKind.M:
                check_active(cmd, cmd.node)
                if isinstance(cmd, command.M):
                    # `cmd.s_domain` and `cmd.t_domain` are only
                    # defined if the command is an actual `M` command,
                    # which may not be the case if the method is
                    # called with a pattern constructed with another
                    # implementation of `BaseM` (for instance, a blind
                    # pattern from Veriphix).
                    for domain in cmd.s_domain, cmd.t_domain:
                        if cmd.node in domain:
                            raise RunnabilityError(cmd, cmd.node, RunnabilityErrorReason.DomainSelfLoop)
                        for node in domain:
                            check_measured(cmd, node)
                active.remove(cmd.node)
                measured.add(cmd.node)
            # Use of `==` here for mypy
            elif cmd.kind == CommandKind.X or cmd.kind == CommandKind.Z:  # noqa: PLR1714
                check_active(cmd, cmd.node)
                for node in cmd.domain:
                    check_measured(cmd, node)
            elif cmd.kind == CommandKind.C:
                check_active(cmd, cmd.node)


class RunnabilityErrorReason(Enum):
    """Describe the reason for a pattern not being runnable."""

    AlreadyActive = enum.auto()
    """A node is prepared whereas it has already been prepared or it is an input node."""

    AlreadyMeasured = enum.auto()
    """A node is measured for a second time."""

    NotYetActive = enum.auto()
    """A node is entangled, measured or corrected whereas it has not been prepared yet and it is not an input node."""

    NotYetMeasured = enum.auto()
    """A node appears in the domain of a measurement of a correction whereas it has not been measured yet."""

    DomainSelfLoop = enum.auto()
    """A node appears in the domain of its own measurement. This is a particular case of `NotYetMeasured`, introduced to make the error message clearer."""


@dataclass
class RunnabilityError(Exception):
    """Error raised by :method:`Pattern.check_runnability`."""

    cmd: Command
    node: int
    reason: RunnabilityErrorReason

    def __str__(self) -> str:
        """Explain the error."""
        if self.reason == RunnabilityErrorReason.AlreadyActive:
            return f"{self.cmd}: node {self.node} is already active."
        if self.reason == RunnabilityErrorReason.AlreadyMeasured:
            return f"{self.cmd}: node {self.node} is already measured."
        if self.reason == RunnabilityErrorReason.NotYetActive:
            return f"{self.cmd}: node {self.node} is not yet active."
        if self.reason == RunnabilityErrorReason.NotYetMeasured:
            return f"{self.cmd}: node {self.node} is not yet measured."
        if self.reason == RunnabilityErrorReason.DomainSelfLoop:
            return f"{self.cmd}: node {self.node} appears in the domain of its own measurement command."
        assert_never(self.reason)


def measure_pauli(
    pattern: Pattern, leave_input: bool, *, copy: bool = False, ignore_pauli_with_deps: bool = False
) -> Pattern:
    """Perform Pauli measurement of a pattern by fast graph state simulator.

    Uses the decorated-graph method implemented in graphix.graphsim to perform
    the measurements in Pauli bases, and then sort remaining nodes back into
    pattern together with Clifford commands.

    TODO: non-XY plane measurements in original pattern

    Parameters
    ----------
    pattern : graphix.pattern.Pattern object
    leave_input : bool
        True: input nodes will not be removed
        False: all the nodes measured in Pauli bases will be removed
    copy : bool
        True: changes will be applied to new copied object and will be returned
        False: changes will be applied to the supplied Pattern object
    ignore_pauli_with_deps : bool
        Optional (*False* by default).
        If *True*, Pauli measurements with domains depending on other measures are preserved as-is in the pattern.
        If *False*, all Pauli measurements are preprocessed. Formally, measurements are swapped so that all Pauli measurements are applied first, and domains are updated accordingly.

    Returns
    -------
    new_pattern : graphix.Pattern object
        pattern with Pauli measurement removed.
        only returned if copy argument is True.


    .. seealso:: :class:`graphix.graphsim.GraphState`
    """
    standardized_pattern = optimization.StandardizedPattern.from_pattern(pattern)
    if not ignore_pauli_with_deps:
        standardized_pattern = standardized_pattern.perform_pauli_pushing()
    output_nodes = set(pattern.output_nodes)
    graph = standardized_pattern.extract_graph()
    graph_state = GraphState(nodes=graph.nodes, edges=graph.edges, vops=standardized_pattern.c_dict)
    results: dict[int, Outcome] = {}
    to_measure, non_pauli_meas = pauli_nodes(standardized_pattern, leave_input)
    if not leave_input and len(list(set(pattern.input_nodes) & {i[0].node for i in to_measure})) > 0:
        new_inputs = []
    else:
        new_inputs = pattern.input_nodes
    for cmd in to_measure:
        pattern_cmd = cmd[0]
        measurement_basis = cmd[1]
        # extract signals for adaptive angle.
        s_signal = 0
        t_signal = 0
        if measurement_basis.axis == Axis.X:  # X measurement is not affected by s_signal
            t_signal = sum(results[j] for j in pattern_cmd.t_domain)
        elif measurement_basis.axis == Axis.Y:
            s_signal = sum(results[j] for j in pattern_cmd.s_domain)
            t_signal = sum(results[j] for j in pattern_cmd.t_domain)
        elif measurement_basis.axis == Axis.Z:  # Z measurement is not affected by t_signal
            s_signal = sum(results[j] for j in pattern_cmd.s_domain)
        else:
            assert_never(measurement_basis.axis)

        if int(s_signal % 2) == 1:  # equivalent to X byproduct
            graph_state.h(pattern_cmd.node)
            graph_state.z(pattern_cmd.node)
            graph_state.h(pattern_cmd.node)
        if int(t_signal % 2) == 1:  # equivalent to Z byproduct
            graph_state.z(pattern_cmd.node)
        basis = measurement_basis
        if basis.axis == Axis.X:
            measure = graph_state.measure_x
        elif basis.axis == Axis.Y:
            measure = graph_state.measure_y
        elif basis.axis == Axis.Z:
            measure = graph_state.measure_z
        else:
            assert_never(basis.axis)
        if basis.sign == Sign.PLUS:
            results[pattern_cmd.node] = measure(pattern_cmd.node, choice=0)
        else:
            results[pattern_cmd.node] = 0 if measure(pattern_cmd.node, choice=1) else 1

    # measure (remove) isolated nodes. if they aren't Pauli measurements,
    # measuring one of the results with probability of 1 should not occur as was possible above for Pauli measurements,
    # which means we can just choose s=0. We should not remove output nodes even if isolated.
    isolates = graph_state.get_isolates()
    for node in non_pauli_meas:
        if (node in isolates) and (node not in output_nodes):
            graph_state.remove_node(node)
            results[node] = 0

    # update command sequence
    vops = graph_state.get_vops()
    new_seq: list[Command] = []
    new_seq.extend(command.N(node=index) for index in set(graph_state.nodes) - set(new_inputs))
    new_seq.extend(command.E(nodes=edge) for edge in graph_state.edges)
    new_seq.extend(
        cmd.clifford(Clifford(vops[cmd.node])) for cmd in standardized_pattern.m_list if cmd.node in graph_state.nodes
    )
    new_seq.extend(
        command.C(node=index, clifford=Clifford(vops[index]))
        for index in pattern.output_nodes
        if vops[index] != Clifford.I
    )
    new_seq.extend(command.Z(node=node, domain=set(domain)) for node, domain in standardized_pattern.z_dict.items())
    new_seq.extend(command.X(node=node, domain=set(domain)) for node, domain in standardized_pattern.x_dict.items())

    pat = Pattern() if copy else pattern

    pat.replace(new_seq, input_nodes=new_inputs)
    pat.reorder_output_nodes(standardized_pattern.output_nodes)
    assert pat.n_node == len(graph_state.nodes)
    pat.results = results
    pat._pauli_preprocessed = True
    return pat


def pauli_nodes(
    pattern: optimization.StandardizedPattern, leave_input: bool
) -> tuple[list[tuple[command.M, PauliMeasurement]], set[int]]:
    """Return the list of measurement commands that are in Pauli bases and that are not dependent on any non-Pauli measurements.

    Parameters
    ----------
    pattern : optimization.StandardizedPattern
    leave_input : bool

    Returns
    -------
    pauli_node : list
        list of measures
    non_pauli_nodes : set[int]
    """
    pauli_node: list[tuple[command.M, PauliMeasurement]] = []
    # Nodes that are non-Pauli measured, or pauli measured but depends on pauli measurement
    non_pauli_node: set[int] = set()
    for cmd in pattern.m_list:
        pm = PauliMeasurement.try_from(cmd.plane, cmd.angle)  # None returned if the measurement is not in Pauli basis
        if pm is not None and (cmd.node not in pattern.input_nodes or not leave_input):
            # Pauli measurement to be removed
            if pm.axis == Axis.X:
                if cmd.t_domain & non_pauli_node:  # cmd depend on non-Pauli measurement
                    non_pauli_node.add(cmd.node)
                else:
                    pauli_node.append((cmd, pm))
            elif pm.axis == Axis.Y:
                if (cmd.s_domain | cmd.t_domain) & non_pauli_node:  # cmd depend on non-Pauli measurement
                    non_pauli_node.add(cmd.node)
                else:
                    pauli_node.append((cmd, pm))
            elif pm.axis == Axis.Z:
                if cmd.s_domain & non_pauli_node:  # cmd depend on non-Pauli measurement
                    non_pauli_node.add(cmd.node)
                else:
                    pauli_node.append((cmd, pm))
            else:
                raise ValueError("Unknown Pauli measurement basis")
        else:
            non_pauli_node.add(cmd.node)
    return pauli_node, non_pauli_node


def cmd_to_qasm3(cmd: Command) -> Iterator[str]:
    """Convert a command in the pattern into OpenQASM 3.0 statement.

    Parameter
    ---------
    cmd : list
        command [type:str, node:int, attr]

    Yields
    ------
    string
        translated pattern commands in OpenQASM 3.0 language

    """
    if cmd.kind == CommandKind.N:
        qubit = cmd.node
        yield "// prepare qubit q" + str(qubit) + "\n"
        yield "qubit q" + str(qubit) + ";\n"
        yield "h q" + str(qubit) + ";\n"
        yield "\n"

    elif cmd.kind == CommandKind.E:
        qubits = cmd.nodes
        yield "// entangle qubit q" + str(qubits[0]) + " and q" + str(qubits[1]) + "\n"
        yield "cz q" + str(qubits[0]) + ", q" + str(qubits[1]) + ";\n"
        yield "\n"

    elif cmd.kind == CommandKind.M:
        qubit = cmd.node
        plane = cmd.plane
        alpha = cmd.angle
        sdomain = cmd.s_domain
        tdomain = cmd.t_domain
        yield "// measure qubit q" + str(qubit) + "\n"
        yield "bit c" + str(qubit) + ";\n"
        yield "float theta" + str(qubit) + " = 0;\n"
        if plane == Plane.XY:
            if sdomain:
                yield "int s" + str(qubit) + " = 0;\n"
                for sid in sdomain:
                    yield "s" + str(qubit) + " += c" + str(sid) + ";\n"
                yield "theta" + str(qubit) + " += (-1)**(s" + str(qubit) + " % 2) * (" + str(alpha) + " * pi);\n"
            if tdomain:
                yield "int t" + str(qubit) + " = 0;\n"
                for tid in tdomain:
                    yield "t" + str(qubit) + " += c" + str(tid) + ";\n"
                yield "theta" + str(qubit) + " += t" + str(qubit) + " * pi;\n"
            yield "p(-theta" + str(qubit) + ") q" + str(qubit) + ";\n"
            yield "h q" + str(qubit) + ";\n"
            yield "c" + str(qubit) + " = measure q" + str(qubit) + ";\n"
            yield "h q" + str(qubit) + ";\n"
            yield "p(theta" + str(qubit) + ") q" + str(qubit) + ";\n"
            yield "\n"

    # Use of == for mypy
    elif cmd.kind == CommandKind.X or cmd.kind == CommandKind.Z:  # noqa: PLR1714
        qubit = cmd.node
        sdomain = cmd.domain
        yield "// byproduct correction on qubit q" + str(qubit) + "\n"
        yield "int s" + str(qubit) + " = 0;\n"
        for sid in sdomain:
            yield "s" + str(qubit) + " += c" + str(sid) + ";\n"
        yield "if(s" + str(qubit) + " % 2 == 1){\n"
        if cmd.kind == CommandKind.X:
            yield "\t x q" + str(qubit) + ";\n}\n"
        else:
            yield "\t z q" + str(qubit) + ";\n}\n"
        yield "\n"

    elif cmd.kind == CommandKind.C:
        qubit = cmd.node
        yield "// Clifford operations on qubit q" + str(qubit) + "\n"
        for op in cmd.clifford.qasm3:
            yield str(op) + " q" + str(qubit) + ";\n"
        yield "\n"

    else:
        raise ValueError(f"invalid command {cmd}")


def assert_permutation(original: list[int], user: list[int]) -> None:
    """Check that the provided `user` node list is a permutation from `original`."""
    node_set = set(user)
    if node_set != set(original):
        raise ValueError(f"{node_set} != {set(original)}")
    for node in user:
        if node in node_set:
            node_set.remove(node)
        else:
            raise ValueError(f"{node} appears twice")


@dataclass
class ExtractedSignal:
    """Return data structure for `extract_signal`."""

    s_domain: set[int]
    "New `s_domain` for the measure command."

    t_domain: set[int]
    "New `t_domain` for the measure command."

    signal: set[int]
    "Domain for the shift command."


def extract_signal(plane: Plane, s_domain: set[int], t_domain: set[int]) -> ExtractedSignal:
    """Extract signal from domains."""
    if plane == Plane.XY:
        return ExtractedSignal(s_domain=s_domain, t_domain=set(), signal=t_domain)
    if plane == Plane.XZ:
        return ExtractedSignal(s_domain=set(), t_domain=s_domain ^ t_domain, signal=s_domain)
    if plane == Plane.YZ:
        return ExtractedSignal(s_domain=set(), t_domain=t_domain, signal=s_domain)
    assert_never(plane)


def shift_outcomes(outcomes: dict[int, Outcome], signal_dict: dict[int, set[int]]) -> dict[int, Outcome]:
    """Update outcomes with shifted signals.

    Shifted signals (as returned by the method
    :func:`Pattern.shift_signals`) affect classical outputs
    (measurements) while leaving the quantum state invariant.

    This method updates the given `outcomes` by swapping the
    measurements affected by signals. This can be used either to
    transform the value of :data:`Pattern.results` into measurements
    observed in the unshifted pattern, or vice versa.

    Parameters
    ----------
    outcomes : dict[int, int]
        Classical outputs.
    signal_dict : dict[int, set[int]]
        For each node, the signal that has been shifted
        (as returned by :func:`Pattern.shift_signals`).

    Returns
    -------
    shifted_outcomes : dict[int, int]
        Classical outputs updated with shifted signals.

    """
    return {
        node: toggle_outcome(outcome) if sum(outcomes[i] for i in signal_dict.get(node, [])) % 2 == 1 else outcome
        for node, outcome in outcomes.items()
    }<|MERGE_RESOLUTION|>--- conflicted
+++ resolved
@@ -39,11 +39,7 @@
 
     from numpy.random import Generator
 
-<<<<<<< HEAD
-    from graphix.flow.core import XZCorrections
-=======
-    from graphix.flow.core import CausalFlow, GFlow
->>>>>>> a31fb701
+    from graphix.flow.core import CausalFlow, GFlow, XZCorrections
     from graphix.parameter import ExpressionOrFloat, ExpressionOrSupportsFloat, Parameter
     from graphix.sim import Backend, BackendState, Data
 
