"""MBQC pattern according to Measurement Calculus.

ref: V. Danos, E. Kashefi and P. Panangaden. J. ACM 54.2 8 (2007)
"""

from __future__ import annotations

import copy
import dataclasses
import warnings
from collections import defaultdict
from collections.abc import Iterable, Iterator
from copy import deepcopy
from dataclasses import dataclass
from pathlib import Path
from typing import TYPE_CHECKING, SupportsFloat, TypeVar

import networkx as nx
from typing_extensions import assert_never, override

import graphix.flow.core as flow  # to avoid circular imports
from graphix import command, opengraph, optimization, parameter
from graphix.clifford import Clifford
from graphix.command import Command, CommandKind
from graphix.fundamentals import Axis, Plane, Sign
from graphix.gflow import find_flow, find_gflow, get_layers
from graphix.graphsim import GraphState
from graphix.measurements import Measurement, Outcome, PauliMeasurement, toggle_outcome
<<<<<<< HEAD
=======
from graphix.opengraph import OpenGraph
>>>>>>> 3b4a2b8e
from graphix.pretty_print import OutputFormat, pattern_to_str
from graphix.simulator import PatternSimulator
from graphix.states import BasicStates
from graphix.visualization import GraphVisualizer

if TYPE_CHECKING:
    from collections.abc import Container, Iterator, Mapping
    from collections.abc import Set as AbstractSet
    from typing import Any

    from numpy.random import Generator

    from graphix.parameter import ExpressionOrFloat, ExpressionOrSupportsFloat, Parameter
    from graphix.sim import Backend, BackendState, Data


_StateT_co = TypeVar("_StateT_co", bound="BackendState", covariant=True)


@dataclass(frozen=True)
class NodeAlreadyPreparedError(Exception):
    """Exception raised if a node is already prepared."""

    node: int

    @override
    def __str__(self) -> str:
        """Return the message of the error."""
        return f"Node already prepared: {self.node}"


class Pattern:
    """
    MBQC pattern class.

    Pattern holds a sequence of commands to operate the MBQC (Pattern.seq),
    and provide modification strategies to improve the structure and simulation
    efficiency of the pattern accoring to measurement calculus.

    ref: V. Danos, E. Kashefi and P. Panangaden. J. ACM 54.2 8 (2007)

    Attributes
    ----------
    list(self) :
        list of commands.

        .. line-block::
            each command is a list [type, nodes, attr] which will be applied in the order of list indices.
            type: one of {'N', 'M', 'E', 'X', 'Z', 'S', 'C'}
            nodes: int for {'N', 'M', 'X', 'Z', 'S', 'C'} commands, tuple (i, j) for {'E'} command
            attr for N: none
            attr for M: meas_plane, angle, s_domain, t_domain
            attr for X: signal_domain
            attr for Z: signal_domain
            attr for S: signal_domain
            attr for C: clifford_index, as defined in :py:mod:`graphix.clifford`
    n_node : int
        total number of nodes in the resource state
    """

    results: dict[int, Outcome]
    __seq: list[Command]

    def __init__(
        self,
        input_nodes: Iterable[int] | None = None,
        cmds: Iterable[Command] | None = None,
        output_nodes: Iterable[int] | None = None,
    ) -> None:
        """
        Construct a pattern.

        Parameters
        ----------
        input_nodes : Iterable[int] | None
            Optional. List of input qubits.
        cmds : Iterable[Command] | None
            Optional. List of initial commands.
        output_nodes : Iterable[int] | None
            Optional. List of output qubits.
        """
        self.results = {}  # measurement results from the graph state simulator
        if input_nodes is None:
            self.__input_nodes = []
        else:
            self.__input_nodes = list(input_nodes)  # input nodes (list() makes our own copy of the list)
        self.__n_node = len(self.__input_nodes)  # total number of nodes in the graph state
        self._pauli_preprocessed = False  # flag for `measure_pauli` preprocessing completion

        self.__seq = []
        # output nodes are initially a copy input nodes, since none are measured yet
        self.__output_nodes = list(self.__input_nodes)

        if cmds is not None:
            self.extend(cmds)

        if output_nodes is not None:
            self.reorder_output_nodes(output_nodes)

    def add(self, cmd: Command) -> None:
        """Add command to the end of the pattern.

        An MBQC command is an instance of :class:`graphix.command.Command`.

        Parameters
        ----------
        cmd : :class:`graphix.command.Command`
            MBQC command.
        """
        if cmd.kind == CommandKind.N:
            if cmd.node in self.__output_nodes:
                raise NodeAlreadyPreparedError(cmd.node)
            self.__n_node += 1
            self.__output_nodes.append(cmd.node)
        elif cmd.kind == CommandKind.M:
            self.__output_nodes.remove(cmd.node)
        self.__seq.append(cmd)

    def extend(self, *cmds: Command | Iterable[Command]) -> None:
        """Add sequences of commands.

        :param cmds: sequences of commands
        """
        for item in cmds:
            if isinstance(item, Iterable):
                for cmd in item:
                    self.add(cmd)
            else:
                self.add(item)

    def clear(self) -> None:
        """Clear the sequence of pattern commands."""
        self.__n_node = len(self.__input_nodes)
        self.__seq = []
        self.__output_nodes = list(self.__input_nodes)

    def replace(self, cmds: list[Command], input_nodes: list[int] | None = None) -> None:
        """Replace pattern with a given sequence of pattern commands.

        :param cmds: list of commands

        :param input_nodes: optional, list of input qubits (by default, keep the same input nodes as before)
        """
        if input_nodes is not None:
            self.__input_nodes = list(input_nodes)
        self.clear()
        self.extend(cmds)

    def compose(
        self, other: Pattern, mapping: Mapping[int, int], preserve_mapping: bool = False
    ) -> tuple[Pattern, dict[int, int]]:
        r"""Compose two patterns by merging subsets of outputs from `self` and a subset of inputs of `other`, and relabeling the nodes of `other` that were not merged.

        Parameters
        ----------
        other : Pattern
            Pattern to be composed with `self`.
        mapping: Mapping[int, int]
            Partial relabelling of the nodes in `other`, with `keys` and `values` denoting the old and new node labels, respectively.
        preserve_mapping: bool
            Boolean flag controlling the ordering of the output nodes in the returned pattern.

        Returns
        -------
        p: Pattern
            composed pattern
        mapping_complete: dict[int, int]
            Complete relabelling of the nodes in `other`, with `keys` and `values` denoting the old and new node label, respectively.

        Notes
        -----
        Let's denote :math:`(I_j, O_j, V_j, S_j)` the ordered set of inputs and outputs, the computational space and the sequence of commands of pattern :math:`P_j`, respectively, with :math:`j = 1` for pattern `self` and :math:`j = 2` for pattern `other`. Let's denote :math:`P` the resulting pattern with :math:`(I, O, V, S)`.
        Let's denote :math:`K, U` the sets of `keys` and `values` of `mapping`, :math:`M_1 = O_1 \cap U` the set of merged outputs, and :math:`M_2 = \{k \in I_2 \cap K | k \rightarrow v, v \in M_1 \}` the set of merged inputs.

        The pattern composition requires that
        - :math:`K \subseteq V_2`.
        - For a pair :math:`(k, v) \in (K, U)`
            - :math:`U \cap V_1 \setminus O_1 = \emptyset`. If :math:`v \in O_1`, then :math:`k \in I_2`, otherwise an error is raised.
            - :math:`v` can always satisfy :math:`v \notin V_1`, thereby allowing a custom relabelling.

        The returned pattern follows this convention:
        - Nodes of pattern `other` not specified in `mapping` (i.e., :math:`V_2 \cap K^c`) are relabelled in ascending order.
        - The sequence of the resulting pattern is :math:`S = S_2 S_1`, where nodes in :math:`S_2` are relabelled according to `mapping`.
        - :math:`I = I_1 \cup (I_2 \setminus M_2)`.
        - :math:`O = (O_1 \setminus M_1) \cup O_2`.
        - Input (and, respectively, output) nodes in the returned pattern have the order of the pattern `self` followed by those of the pattern `other`. Merged nodes are removed.
        - If `preserve_mapping = True` and :math:`|M_1| = |I_2| = |O_2|`, then the outputs of the returned pattern are the outputs of pattern `self`, where the nth merged output is replaced by the output of pattern `other` corresponding to its nth input instead.
        """
        nodes_p1 = self.extract_nodes() | self.results.keys()  # Results contain preprocessed Pauli nodes
        nodes_p2 = other.extract_nodes() | other.results.keys()

        if not mapping.keys() <= nodes_p2:
            raise ValueError("Keys of `mapping` must correspond to the nodes of `other`.")

        # Cast to set for improved performance in membership test
        mapping_values_set = set(mapping.values())
        o1_set = set(self.__output_nodes)
        i2_set = set(other.input_nodes)

        if len(mapping) != len(mapping_values_set):
            raise ValueError("Values of `mapping` contain duplicates.")

        if mapping_values_set & nodes_p1 - o1_set:
            raise ValueError("Values of `mapping` must not contain measured nodes of pattern `self`.")

        for k, v in mapping.items():
            if v in o1_set and k not in i2_set:
                raise ValueError(
                    f"Mapping {k} -> {v} is not valid. {v} is an output of pattern `self` but {k} is not an input of pattern `other`."
                )

        # Check if resulting pattern will have C commands before E commands
        if any(cmd.kind == CommandKind.C for cmd in self.__seq) and any(cmd.kind == CommandKind.E for cmd in other):
            warnings.warn(
                r"Pattern `self` contains Clifford commands and pattern `other` contains E commands. Standardization might not be possible for the resulting composed pattern.",
                stacklevel=2,
            )

        shift = max(*nodes_p1, *mapping.values()) + 1
        mapping_sequential = {
            node: i for i, node in enumerate(sorted(nodes_p2 - mapping.keys()), start=shift)
        }  # assigns new labels to nodes in other not specified in mapping

        mapping_complete = {**mapping, **mapping_sequential}

        mapped_inputs = [mapping_complete[n] for n in other.input_nodes]
        mapped_outputs = [mapping_complete[n] for n in other.output_nodes]
        mapped_results: dict[int, Outcome] = {mapping_complete[n]: m for n, m in other.results.items()}

        merged = mapping_values_set.intersection(self.__output_nodes)

        inputs = self.__input_nodes + [n for n in mapped_inputs if n not in merged]

        if preserve_mapping and not (len(merged) == len(other.input_nodes) == len(other.output_nodes)):
            warnings.warn(
                "`preserve_mapping = True` ignored because the number of merged nodes, inputs, and outputs of pattern `other` are different.",
                stacklevel=2,
            )
            preserve_mapping = False

        if preserve_mapping:
            io_mapping = {mapping[i]: mapping_complete[o] for i, o in zip(other.input_nodes, other.output_nodes)}
            outputs = [io_mapping[n] if n in merged else n for n in self.__output_nodes]
        else:
            outputs = [n for n in self.__output_nodes if n not in merged] + mapped_outputs

        def update_command(cmd: Command) -> Command:
            # Shallow copy is enough since the mutable attributes of cmd_new susceptible to change are reassigned
            cmd_new = copy.copy(cmd)

            if cmd_new.kind is CommandKind.E:
                i, j = cmd_new.nodes
                cmd_new.nodes = (mapping_complete[i], mapping_complete[j])
            elif cmd_new.kind is not CommandKind.T:
                cmd_new.node = mapping_complete[cmd_new.node]
                if cmd_new.kind is CommandKind.M:
                    cmd_new.s_domain = {mapping_complete[i] for i in cmd_new.s_domain}
                    cmd_new.t_domain = {mapping_complete[i] for i in cmd_new.t_domain}
                # Use of `==` here for mypy
                elif cmd_new.kind == CommandKind.X or cmd_new.kind == CommandKind.Z or cmd_new.kind == CommandKind.S:  # noqa: PLR1714
                    cmd_new.domain = {mapping_complete[i] for i in cmd_new.domain}

            return cmd_new

        seq = self.__seq + [update_command(c) for c in other]

        results: dict[int, Outcome] = {**self.results, **mapped_results}
        p = Pattern(input_nodes=inputs, output_nodes=outputs, cmds=seq)
        p.results = results

        return p, mapping_complete

    @property
    def input_nodes(self) -> list[int]:
        """List input nodes."""
        return list(self.__input_nodes)  # copy for preventing modification

    @property
    def output_nodes(self) -> list[int]:
        """List all nodes that are either `input_nodes` or prepared with `N` commands and that have not been measured with an `M` command."""
        return list(self.__output_nodes)  # copy for preventing modification

    def __len__(self) -> int:
        """Return the length of command sequence."""
        return len(self.__seq)

    def __iter__(self) -> Iterator[Command]:
        """Iterate over commands."""
        return iter(self.__seq)

    def __getitem__(self, index: int) -> Command:
        """Get the command at a given index."""
        return self.__seq[index]

    @property
    def n_node(self) -> int:
        """Count of nodes that are either `input_nodes` or prepared with `N` commands."""
        return self.__n_node

    def reorder_output_nodes(self, output_nodes: Iterable[int]) -> None:
        """Arrange the order of output_nodes.

        Parameters
        ----------
        output_nodes: iterable of int
            output nodes order determined by user. each index corresponds to that of logical qubits.
        """
        output_nodes = list(output_nodes)  # make our own copy (allow iterators to be passed)
        assert_permutation(self.__output_nodes, output_nodes)
        self.__output_nodes = output_nodes

    def reorder_input_nodes(self, input_nodes: Iterable[int]) -> None:
        """Arrange the order of input_nodes.

        Parameters
        ----------
        input_nodes: iterable of int
            input nodes order determined by user. each index corresponds to that of logical qubits.
        """
        input_nodes = list(input_nodes)  # make our own copy (allow iterators to be passed)
        assert_permutation(self.__input_nodes, input_nodes)
        self.__input_nodes = input_nodes

    def __repr__(self) -> str:
        """Return a representation string of the pattern."""
        arguments = []
        if self.__input_nodes:
            arguments.append(f"input_nodes={self.__input_nodes}")
        if self.__seq:
            arguments.append(f"cmds={self.__seq}")
        if self.__output_nodes:
            arguments.append(f"output_nodes={self.__output_nodes}")
        return f"Pattern({', '.join(arguments)})"

    def __str__(self) -> str:
        """Return a human-readable string of the pattern."""
        return self.to_ascii()

    def __eq__(self, other: object) -> bool:
        """Return `True` if the two patterns are equal, `False` otherwise."""
        if not isinstance(other, Pattern):
            return NotImplemented
        return (
            self.__seq == other.__seq
            and self.__input_nodes == other.__input_nodes
            and self.__output_nodes == other.__output_nodes
            and self.results == other.results
        )

    def to_ascii(
        self, left_to_right: bool = False, limit: int = 40, target: Container[command.CommandKind] | None = None
    ) -> str:
        """Return the ASCII string representation of the pattern."""
        return pattern_to_str(self, OutputFormat.ASCII, left_to_right, limit, target)

    def to_latex(
        self, left_to_right: bool = False, limit: int = 40, target: Container[command.CommandKind] | None = None
    ) -> str:
        """Return a string containing the LaTeX representation of the pattern."""
        return pattern_to_str(self, OutputFormat.LaTeX, left_to_right, limit, target)

    def to_unicode(
        self, left_to_right: bool = False, limit: int = 40, target: Container[command.CommandKind] | None = None
    ) -> str:
        """Return the Unicode string representation of the pattern."""
        return pattern_to_str(self, OutputFormat.Unicode, left_to_right, limit, target)

    def print_pattern(self, lim: int = 40, target: Container[CommandKind] | None = None) -> None:
        """Print the pattern sequence (Pattern.seq).

        This method is deprecated.
        See :meth:`to_ascii`, :meth:`to_latex`, :meth:`to_unicode` and :func:`graphix.pretty_print.pattern_to_str`.

        Parameters
        ----------
        lim: int, optional
            maximum number of commands to show
        target : list of CommandKind, optional
            show only specified commands, e.g. [CommandKind.M, CommandKind.X, CommandKind.Z]
        """
        warnings.warn(
            "Method `print_pattern` is deprecated. Use one of the methods `to_ascii`, `to_latex`, `to_unicode`, or the function `graphix.pretty_print.pattern_to_str`.",
            DeprecationWarning,
            stacklevel=1,
        )
        print(pattern_to_str(self, OutputFormat.ASCII, left_to_right=True, limit=lim, target=target))

    def standardize(self) -> None:
        """Execute standardization of the pattern.

        'standard' pattern is one where commands are sorted in the
        order of 'N', 'E', 'M' and then byproduct commands ('X' and
        'Z') and finally Clifford commands ('C').
        """
        self.__seq = optimization.standardize(self).__seq

    def is_standard(self, strict: bool = False) -> bool:
        """Determine whether the command sequence is standard.

        Parameters
        ----------
        strict : bool, optional
            If True, ensures that C commands are the last ones.

        Returns
        -------
        is_standard : bool
            True if the pattern is standard
        """
        it = iter(self)
        try:
            kind = next(it).kind
            while kind == CommandKind.N:
                kind = next(it).kind
            while kind == CommandKind.E:
                kind = next(it).kind
            while kind == CommandKind.M:
                kind = next(it).kind
            if strict:
                xz = {CommandKind.X, CommandKind.Z}
                while kind in xz:
                    kind = next(it).kind
                while kind == CommandKind.C:
                    kind = next(it).kind
            else:
                xzc = {CommandKind.X, CommandKind.Z, CommandKind.C}
                while kind in xzc:
                    kind = next(it).kind
        except StopIteration:
            return True
        else:
            return False

    def shift_signals(self, method: str = "direct") -> dict[int, set[int]]:
        """Perform signal shifting procedure.

        Extract the t-dependence of the measurement into 'S' commands
        and commute them to the end of the command sequence where it can be removed.
        This procedure simplifies the dependence structure of the pattern.

        Ref for the original 'mc' method:
            V. Danos, E. Kashefi and P. Panangaden. J. ACM 54.2 8 (2007)

        Parameters
        ----------
        method : str, optional
            'direct' shift_signals is executed on a conventional Pattern sequence.
            'mc' shift_signals is done using the original algorithm on the measurement calculus paper.

        Returns
        -------
        signal_dict : dict[int, set[int]]
            For each node, the signal that have been shifted.
        """
        if method == "direct":
            return self.shift_signals_direct()
        if method == "mc":
            signal_dict = self.extract_signals()
            target = self._find_op_to_be_moved(CommandKind.S, rev=True)
            while target is not None:
                if target == len(self.__seq) - 1:
                    self.__seq.pop(target)
                    target = self._find_op_to_be_moved(CommandKind.S, rev=True)
                    continue
                cmd = self.__seq[target + 1]
                kind = cmd.kind
                if kind == CommandKind.X:
                    self._commute_xs(target)
                elif kind == CommandKind.Z:
                    self._commute_zs(target)
                elif kind == CommandKind.M:
                    self._commute_ms(target)
                elif kind == CommandKind.S:
                    self._commute_ss(target)
                else:
                    self._commute_with_following(target)
                target += 1
            return signal_dict
        raise ValueError("Invalid method")

    def shift_signals_direct(self) -> dict[int, set[int]]:
        """Perform signal shifting procedure."""
        signal_dict: dict[int, set[int]] = {}

        def expand_domain(domain: set[command.Node]) -> None:
            """Expand ``domain`` with previously shifted signals.

            Parameters
            ----------
            domain : set[int]
                Set of nodes representing the current domain. This set is
                modified in place by XORing any previously shifted domains.
            """
            for node in domain & signal_dict.keys():
                domain ^= signal_dict[node]

        for i, cmd in enumerate(self):
            if cmd.kind == CommandKind.M:
                s_domain = set(cmd.s_domain)
                t_domain = set(cmd.t_domain)
                expand_domain(s_domain)
                expand_domain(t_domain)
                plane = cmd.plane
                if plane == Plane.XY:
                    # M^{XY,α} X^s Z^t = M^{XY,(-1)^s·α+tπ}
                    #                  = S^t M^{XY,(-1)^s·α}
                    #                  = S^t M^{XY,α} X^s
                    if t_domain:
                        signal_dict[cmd.node] = t_domain
                        t_domain = set()
                elif plane == Plane.XZ:
                    # M^{XZ,α} X^s Z^t = M^{XZ,(-1)^t((-1)^s·α+sπ)}
                    #                  = M^{XZ,(-1)^{s+t}·α+(-1)^t·sπ}
                    #                  = M^{XZ,(-1)^{s+t}·α+sπ         (since (-1)^t·π ≡ π (mod 2π))
                    #                  = S^s M^{XZ,(-1)^{s+t}·α}
                    #                  = S^s M^{XZ,α} Z^{s+t}
                    if s_domain:
                        signal_dict[cmd.node] = s_domain
                        t_domain ^= s_domain
                        s_domain = set()
                elif plane == Plane.YZ and s_domain:
                    # M^{YZ,α} X^s Z^t = M^{YZ,(-1)^t·α+sπ)}
                    #                  = S^s M^{YZ,(-1)^t·α}
                    #                  = S^s M^{YZ,α} Z^t
                    signal_dict[cmd.node] = s_domain
                    s_domain = set()
                if s_domain != cmd.s_domain or t_domain != cmd.t_domain:
                    self.__seq[i] = dataclasses.replace(cmd, s_domain=s_domain, t_domain=t_domain)
            # Use of `==` here for mypy
            elif cmd.kind == CommandKind.X or cmd.kind == CommandKind.Z:  # noqa: PLR1714
                domain = set(cmd.domain)
                expand_domain(domain)
                if domain != cmd.domain:
                    self.__seq[i] = dataclasses.replace(cmd, domain=domain)
        return signal_dict

    def _find_op_to_be_moved(self, op: CommandKind, rev: bool = False, skipnum: int = 0) -> int | None:
        """Find a command.

        Parameters
        ----------
        op : CommandKind, N, E, M, X, Z, S
            command types to be searched
        rev : bool
            search from the end (true) or start (false) of seq
        skipnum : int
            skip the detected command by specified times
        """
        if not rev:  # Search from the start
            start_index, end_index, step = 0, len(self.__seq), 1
        else:  # Search from the end
            start_index, end_index, step = len(self.__seq) - 1, -1, -1

        num_ops = 0
        for index in range(start_index, end_index, step):
            if self.__seq[index].kind == op:
                num_ops += 1
                if num_ops == skipnum + 1:
                    return index

        # If no target found
        return None

    def _commute_ex(self, target: int) -> bool:
        """Perform the commutation of E and X.

        Parameters
        ----------
        target : int
            target command index. this must point to
            a X command followed by E command
        """
        x = self.__seq[target]
        e = self.__seq[target + 1]
        assert x.kind == CommandKind.X
        assert e.kind == CommandKind.E
        if e.nodes[0] == x.node:
            z = command.Z(node=e.nodes[1], domain=x.domain)
            self.__seq.pop(target + 1)  # del E
            self.__seq.insert(target, z)  # add Z in front of X
            self.__seq.insert(target, e)  # add E in front of Z
            return True
        if e.nodes[1] == x.node:
            z = command.Z(node=e.nodes[0], domain=x.domain)
            self.__seq.pop(target + 1)  # del E
            self.__seq.insert(target, z)  # add Z in front of X
            self.__seq.insert(target, e)  # add E in front of Z
            return True
        self._commute_with_following(target)
        return False

    def _commute_mx(self, target: int) -> bool:
        """Perform the commutation of M and X.

        Parameters
        ----------
        target : int
            target command index. this must point to
            a X command followed by M command
        """
        x = self.__seq[target]
        m = self.__seq[target + 1]
        assert x.kind == CommandKind.X
        assert m.kind == CommandKind.M
        if x.node == m.node:
            m.s_domain ^= x.domain
            self.__seq.pop(target)  # del X
            return True
        self._commute_with_following(target)
        return False

    def _commute_mz(self, target: int) -> bool:
        """Perform the commutation of M and Z.

        Parameters
        ----------
        target : int
            target command index. this must point to
            a Z command followed by M command
        """
        z = self.__seq[target]
        m = self.__seq[target + 1]
        assert z.kind == CommandKind.Z
        assert m.kind == CommandKind.M
        if z.node == m.node:
            m.t_domain ^= z.domain
            self.__seq.pop(target)  # del Z
            return True
        self._commute_with_following(target)
        return False

    def _commute_xs(self, target: int) -> None:
        """Perform the commutation of X and S.

        Parameters
        ----------
        target : int
            target command index. this must point to
            a S command followed by X command
        """
        s = self.__seq[target]
        x = self.__seq[target + 1]
        assert s.kind == CommandKind.S
        assert x.kind == CommandKind.X
        if s.node in x.domain:
            x.domain ^= s.domain
        self._commute_with_following(target)

    def _commute_zs(self, target: int) -> None:
        """Perform the commutation of Z and S.

        Parameters
        ----------
        target : int
            target command index. this must point to
            a S command followed by Z command
        """
        s = self.__seq[target]
        z = self.__seq[target + 1]
        assert s.kind == CommandKind.S
        assert z.kind == CommandKind.Z
        if s.node in z.domain:
            z.domain ^= s.domain
        self._commute_with_following(target)

    def _commute_ms(self, target: int) -> None:
        """Perform the commutation of M and S.

        Parameters
        ----------
        target : int
            target command index. this must point to
            a S command followed by M command
        """
        s = self.__seq[target]
        m = self.__seq[target + 1]
        assert s.kind == CommandKind.S
        assert m.kind == CommandKind.M
        if s.node in m.s_domain:
            m.s_domain ^= s.domain
        if s.node in m.t_domain:
            m.t_domain ^= s.domain
        self._commute_with_following(target)

    def _commute_ss(self, target: int) -> None:
        """Perform the commutation of two S commands.

        Parameters
        ----------
        target : int
            target command index. this must point to
            a S command followed by S command
        """
        s1 = self.__seq[target]
        s2 = self.__seq[target + 1]
        assert s1.kind == CommandKind.S
        assert s2.kind == CommandKind.S
        if s1.node in s2.domain:
            s2.domain ^= s1.domain
        self._commute_with_following(target)

    def _commute_with_following(self, target: int) -> None:
        """Perform the commutation of two consecutive commands that commutes.

        commutes the target command with the following command.

        Parameters
        ----------
        target : int
            target command index
        """
        a = self.__seq[target + 1]
        self.__seq.pop(target + 1)
        self.__seq.insert(target, a)

    def _commute_with_preceding(self, target: int) -> None:
        """Perform the commutation of two consecutive commands that commutes.

        commutes the target command with the preceding command.

        Parameters
        ----------
        target : int
            target command index
        """
        a = self.__seq[target - 1]
        self.__seq.pop(target - 1)
        self.__seq.insert(target, a)

    def _move_n_to_left(self) -> None:
        """Move all 'N' commands to the start of the sequence.

        N can be moved to the start of sequence without the need of considering
        commutation relations.
        """
        new_seq = []
        n_list = []
        for cmd in self.__seq:
            if cmd.kind == CommandKind.N:
                n_list.append(cmd)
            else:
                new_seq.append(cmd)
        n_list.sort(key=lambda n_cmd: n_cmd.node)
        self.__seq = n_list + new_seq

    def _move_byproduct_to_right(self) -> None:
        """Move the byproduct commands to the end of sequence, using the commutation relations implemented in graphix.Pattern class."""
        # First, we move all X commands to the end of sequence
        index = len(self.__seq) - 1
        x_limit = len(self.__seq) - 1
        while index > 0:
            if self.__seq[index].kind == CommandKind.X:
                index_x = index
                while index_x < x_limit:
                    cmd = self.__seq[index_x + 1]
                    kind = cmd.kind
                    if kind == CommandKind.E:
                        move = self._commute_ex(index_x)
                        if move:
                            x_limit += 1  # addition of extra Z means target must be increased
                            index_x += 1
                    elif kind == CommandKind.M:
                        search = self._commute_mx(index_x)
                        if search:
                            x_limit -= 1  # XM commutation rule removes X command
                            break
                    else:
                        self._commute_with_following(index_x)
                    index_x += 1
                else:
                    x_limit -= 1
            index -= 1
        # then, move Z to the end of sequence in front of X
        index = x_limit
        z_limit = x_limit
        while index > 0:
            if self.__seq[index].kind == CommandKind.Z:
                index_z = index
                while index_z < z_limit:
                    cmd = self.__seq[index_z + 1]
                    if cmd.kind == CommandKind.M:
                        search = self._commute_mz(index_z)
                        if search:
                            z_limit -= 1  # ZM commutation rule removes Z command
                            break
                    else:
                        self._commute_with_following(index_z)
                    index_z += 1
            index -= 1

    def _move_e_after_n(self) -> None:
        """Move all E commands to the start of sequence, before all N commands. assumes that _move_n_to_left() method was called."""
        moved_e = 0
        target = self._find_op_to_be_moved(CommandKind.E, skipnum=moved_e)
        while target is not None:
            if (target == 0) or (
                self.__seq[target - 1].kind == CommandKind.N or self.__seq[target - 1].kind == CommandKind.E
            ):
                moved_e += 1
                target = self._find_op_to_be_moved(CommandKind.E, skipnum=moved_e)
                continue
            self._commute_with_preceding(target)
            target -= 1

    def extract_signals(self) -> dict[int, set[int]]:
        """Extract 't' domain of measurement commands, turn them into signal 'S' commands and add to the command sequence.

        This is used for shift_signals() method.
        """
        signal_dict = {}
        pos = 0
        while pos < len(self.__seq):
            cmd = self.__seq[pos]
            if cmd.kind == CommandKind.M:
                extracted_signal = extract_signal(cmd.plane, cmd.s_domain, cmd.t_domain)
                if extracted_signal.signal:
                    self.__seq.insert(pos + 1, command.S(node=cmd.node, domain=extracted_signal.signal))
                    cmd.s_domain = extracted_signal.s_domain
                    cmd.t_domain = extracted_signal.t_domain
                    pos += 1
                signal_dict[cmd.node] = extracted_signal.signal
            pos += 1
        return signal_dict

    def _get_dependency(self) -> dict[int, set[int]]:
        """Get dependency (byproduct correction & dependent measurement) structure of nodes in the graph (resource) state, according to the pattern.

        This is used to determine the optimum measurement order.

        Returns
        -------
        dependency : dict of set
            index is node number. all nodes in the each set must be measured before measuring
        """
        nodes = self.extract_nodes()
        dependency: dict[int, set[int]] = {i: set() for i in nodes}
        for cmd in self.__seq:
            if cmd.kind == CommandKind.M:
                dependency[cmd.node] |= cmd.s_domain | cmd.t_domain
            # Use of `==` here for mypy
            elif cmd.kind == CommandKind.X or cmd.kind == CommandKind.Z:  # noqa: PLR1714
                dependency[cmd.node] |= cmd.domain
        return dependency

    @staticmethod
    def update_dependency(measured: AbstractSet[int], dependency: dict[int, set[int]]) -> None:
        """Remove measured nodes from the 'dependency'.

        Parameters
        ----------
        measured: set of int
            measured nodes.
        dependency: dict of set
            which is produced by `_get_dependency`

        Returns
        -------
        dependency: dict of set
            updated dependency information
        """
        for i in dependency:
            dependency[i] -= measured

    def get_layers(self) -> tuple[int, dict[int, set[int]]]:
        """Construct layers(l_k) from dependency information.

        kth layer must be measured before measuring k+1th layer
        and nodes in the same layer can be measured simultaneously.

        Returns
        -------
        depth : int
            depth of graph
        layers : dict of set
            nodes grouped by layer index(k)
        """
        dependency = self._get_dependency()
        measured = self.results.keys()
        self.update_dependency(measured, dependency)
        not_measured = set(self.__input_nodes)
        for cmd in self.__seq:
            if cmd.kind == CommandKind.N and cmd.node not in self.output_nodes:
                not_measured |= {cmd.node}
        depth = 0
        l_k: dict[int, set[int]] = {}
        k = 0
        while not_measured:
            l_k[k] = set()
            for i in not_measured:
                if not dependency[i]:
                    l_k[k] |= {i}
            self.update_dependency(l_k[k], dependency)
            not_measured -= l_k[k]
            k += 1
            depth = k
        return depth, l_k

    def _measurement_order_depth(self) -> list[int]:
        """Obtain a measurement order which reduces the depth of a pattern.

        Returns
        -------
        meas_order: list of int
            optimal measurement order for parallel computing
        """
        d, l_k = self.get_layers()
        meas_order: list[int] = []
        for i in range(d):
            meas_order.extend(l_k[i])
        return meas_order

    @staticmethod
    def connected_edges(node: int, edges: set[tuple[int, int]]) -> set[tuple[int, int]]:
        """Search not activated edges connected to the specified node.

        Returns
        -------
        connected: set of tuple
                set of connected edges
        """
        connected = set()
        for edge in edges:
            if edge[0] == node or edge[1] == node:
                connected |= {edge}
        return connected

    def _measurement_order_space(self) -> list[int]:
        """Determine measurement order that heuristically optimises the max_space of a pattern.

        Returns
        -------
        meas_order: list of int
            sub-optimal measurement order for classical simulation
        """
        graph = self.extract_graph()
        nodes = set(graph.nodes)
        edges = set(graph.edges)
        not_measured = nodes - set(self.output_nodes)
        dependency = self._get_dependency()
        self.update_dependency(self.results.keys(), dependency)
        meas_order = []
        removable_edges = set()
        while not_measured:
            min_edges = len(nodes) + 1
            next_node = -1
            for i in not_measured:
                if not dependency[i]:
                    connected_edges = self.connected_edges(i, edges)
                    if min_edges > len(connected_edges):
                        min_edges = len(connected_edges)
                        next_node = i
                        removable_edges = connected_edges
            if not (next_node > -1):
                print(next_node)
            assert next_node > -1
            meas_order.append(next_node)
            self.update_dependency({next_node}, dependency)
            not_measured -= {next_node}
            edges -= removable_edges
        return meas_order

    def get_measurement_order_from_flow(self) -> list[int] | None:
        """Return a measurement order generated from flow. If a graph has flow, the minimum 'max_space' of a pattern is guaranteed to width+1.

        Returns
        -------
        meas_order: list of int
            measurement order
        """
        graph = self.extract_graph()
        vin = set(self.input_nodes) if self.input_nodes is not None else set()
        vout = set(self.output_nodes)
        meas_planes = self.extract_planes()
        f, l_k = find_flow(graph, vin, vout, meas_planes=meas_planes)
        if f is None:
            return None
        depth, layer = get_layers(l_k)
        meas_order: list[int] = []
        for i in range(depth):
            k = depth - i
            nodes = layer[k]
            meas_order += nodes  # NOTE this is list concatenation
        return meas_order

    def get_measurement_order_from_gflow(self) -> list[int]:
        """Return a list containing the node indices, in the order of measurements which can be performed with minimum depth.

        Returns
        -------
        meas_order : list of int
            measurement order
        """
        graph = self.extract_graph()
        isolated = list(nx.isolates(graph))
        if isolated:
            raise ValueError("The input graph must be connected")
        vin = set(self.input_nodes) if self.input_nodes is not None else set()
        vout = set(self.output_nodes)
        meas_planes = self.extract_planes()
        flow, l_k = find_gflow(graph, vin, vout, meas_planes=meas_planes)
        if flow is None or l_k is None:  # We check both to avoid typing issues with `get_layers`.
            raise ValueError("No gflow found")
        k, layers = get_layers(l_k)
        meas_order: list[int] = []
        while k > 0:
            meas_order.extend(layers[k])
            k -= 1
        return meas_order

    def sort_measurement_commands(self, meas_order: list[int]) -> list[command.M]:
        """Convert measurement order to sequence of measurement commands.

        Parameters
        ----------
        meas_order: list of int
            optimal measurement order.

        Returns
        -------
        meas_cmds: list of command
            sorted measurement commands
        """
        meas_cmds = []
        for i in meas_order:
            target = 0
            while True:
                cmd = self.__seq[target]
                if cmd.kind == CommandKind.M and (cmd.node == i):
                    meas_cmds.append(cmd)
                    break
                target += 1
        return meas_cmds

    def extract_measurement_commands(self) -> Iterator[command.M]:
        """Return measurement commands.

        Returns
        -------
        meas_cmds : Iterator[command.M]
            measurement commands in the order of measurements
        """
        yield from (cmd for cmd in self if cmd.kind == CommandKind.M)

<<<<<<< HEAD
    def extract_causal_flow(self) -> flow.CausalFlow[Measurement] | None:
        graph: nx.Graph[int] = nx.Graph()
        graph.add_nodes_from(self.input_nodes)
        measurements: dict[int, Measurement] = {}
        correction_function: dict[int, set[int]] = {}

        for cmd in self.__seq:
            if cmd.kind == CommandKind.N:
                graph.add_node(cmd.node)
            elif cmd.kind == CommandKind.E:
                u, v = cmd.nodes
                if graph.has_edge(u, v):
                    graph.remove_edge(u, v)
                else:
                    graph.add_edge(u, v)
            elif cmd.kind == CommandKind.M:
                node = cmd.node
                measurements[node] = Measurement(cmd.angle, cmd.plane)
                if cmd.plane in {Plane.XZ, Plane.YZ}:
                    return None
            elif cmd.kind == CommandKind.X:
                corrected_node = cmd.node
                for measured_node in cmd.domain:
                    if measured_node in correction_function:
                        return None  # Correcting sets in causal flows can have one element only.
                    correction_function[measured_node] = {corrected_node}

        og = opengraph.OpenGraph(graph, self.input_nodes, self.output_nodes, measurements)
        return flow.CausalFlow.from_correction_function(og, correction_function)

    def extract_gflow(self) -> flow.GFlow[Measurement] | None:
        graph: nx.Graph[int] = nx.Graph()
        graph.add_nodes_from(self.input_nodes)
        measurements: dict[int, Measurement] = {}
        correction_function: dict[int, set[int]] = defaultdict(set)

        for cmd in self.__seq:
            if cmd.kind == CommandKind.N:
                graph.add_node(cmd.node)
            elif cmd.kind == CommandKind.E:
                u, v = cmd.nodes
                if graph.has_edge(u, v):
                    graph.remove_edge(u, v)
                else:
                    graph.add_edge(u, v)
            elif cmd.kind == CommandKind.M:
                node = cmd.node
                measurements[node] = Measurement(cmd.angle, cmd.plane)
                if cmd.plane in {Plane.XZ, Plane.YZ}:
                    correction_function[node].add(node)
            elif cmd.kind == CommandKind.X:
                corrected_node = cmd.node
                for measured_node in cmd.domain:
                    correction_function[measured_node].add(corrected_node)

        og = opengraph.OpenGraph(graph, self.input_nodes, self.output_nodes, measurements)
        return flow.GFlow.from_correction_function(og, correction_function)

    def get_meas_plane(self) -> dict[int, Plane]:
        """Get measurement plane from the pattern.
=======
    def extract_opengraph(self) -> OpenGraph[Measurement]:
        """Extract the underlying resource-state open graph from the pattern.
>>>>>>> 3b4a2b8e

        Returns
        -------
        OpenGraph[Measurement]

        Notes
        -----
        This operation loses all the information on the Clifford commands.
        """
        graph: nx.Graph[int] = nx.Graph()
        measurements: dict[int, Measurement] = {}
        graph.add_nodes_from(self.input_nodes)
        for cmd in self.__seq:
            if cmd.kind == CommandKind.N:
                graph.add_node(cmd.node)
            elif cmd.kind == CommandKind.E:
                u, v = cmd.nodes
                if graph.has_edge(u, v):
                    graph.remove_edge(u, v)
                else:
                    graph.add_edge(u, v)
            elif cmd.kind == CommandKind.M:
                measurements[cmd.node] = Measurement(cmd.angle, cmd.plane)
        return OpenGraph(graph, self.input_nodes, self.output_nodes, measurements)

    def extract_planes(self) -> dict[int, Plane]:
        """Return the measurement planes of the pattern.

        Returns
        -------
        dict[int, Plane]
            measurement planes for each node.
        """
        og = self.extract_opengraph()
        return {node: m.plane for node, m in og.measurements.items()}

    def extract_angles(self) -> dict[int, ExpressionOrFloat]:
        """Return the measurement angles of the pattern.

        Returns
        -------
        dict[int, ExpressionOrFloat]
            measurement angles of each node.
        """
        og = self.extract_opengraph()
        return {node: m.angle for node, m in og.measurements.items()}

    def compute_max_degree(self) -> int:
        """Get max degree of a pattern.

        Returns
        -------
        max_degree : int
            max degree of a pattern
        """
        graph = self.extract_graph()
        degree = graph.degree()
        assert isinstance(degree, nx.classes.reportviews.DiDegreeView)
        return int(max(dict(degree).values()))

    def extract_graph(self) -> nx.Graph[int]:
        """Return the graph state from the command sequence, extracted from 'N' and 'E' commands.

        Returns
        -------
        nx.Graph[int]
        """
        return self.extract_opengraph().graph

    def extract_nodes(self) -> set[int]:
        """Return the nodes of the pattern.

        Returns
        -------
        set[int]
        """
        return set(self.extract_graph().nodes)

    def extract_isolated_nodes(self) -> set[int]:
        """Return the isolated nodes in the pattern.

        Returns
        -------
        set[int]
        """
        graph = self.extract_graph()
        return {node for node, d in graph.degree if d == 0}

    def get_vops(self, conj: bool = False, include_identity: bool = False) -> dict[int, Clifford]:
        """Get local-Clifford decorations from measurement or Clifford commands.

        Parameters
        ----------
            conj (False) : bool, optional
                Apply conjugations to all local Clifford operators.
            include_identity (False) : bool, optional
                Whether or not to include identity gates in the output

        Returns
        -------
            vops : dict
        """
        vops = {}
        for cmd in self.__seq:
            if cmd.kind == CommandKind.M:
                if include_identity:
                    vops[cmd.node] = Clifford.I
            elif cmd.kind == CommandKind.C:
                if cmd.clifford == Clifford.I:
                    if include_identity:
                        vops[cmd.node] = cmd.clifford
                elif conj:
                    vops[cmd.node] = cmd.clifford.conj
                else:
                    vops[cmd.node] = cmd.clifford
        for out in self.output_nodes:
            if out not in vops and include_identity:
                vops[out] = Clifford.I
        return vops

    def connected_nodes(self, node: int, prepared: set[int] | None = None) -> list[int]:
        """Find nodes that are connected to a specified node.

        These nodes must be in the statevector when the specified
        node is measured, to ensure correct computation.
        If connected nodes already exist in the statevector (prepared),
        then they will be ignored as they do not need to be prepared again.

        Parameters
        ----------
        node : int
            node index
        prepared : list
            list of node indices, which are to be ignored

        Returns
        -------
        node_list : list
            list of nodes that are entangled with specified node
        """
        if not self.is_standard():
            self.standardize()
        if prepared is None:
            prepared = set()
        node_list = []
        ind = self._find_op_to_be_moved(CommandKind.E)
        if ind is not None:  # end -> 'node' is isolated
            cmd = self.__seq[ind]
            while cmd.kind == CommandKind.E:
                if cmd.nodes[0] == node:
                    if cmd.nodes[1] not in prepared:
                        node_list.append(cmd.nodes[1])
                elif cmd.nodes[1] == node and cmd.nodes[0] not in prepared:
                    node_list.append(cmd.nodes[0])
                ind += 1
                cmd = self.__seq[ind]
        return node_list

    def correction_commands(self) -> list[command.X | command.Z]:
        """Return the list of byproduct correction commands."""
        assert self.is_standard()
        # Use of `==` here for mypy
        return [seqi for seqi in self.__seq if seqi.kind == CommandKind.X or seqi.kind == CommandKind.Z]  # noqa: PLR1714

    def parallelize_pattern(self) -> None:
        """Optimize the pattern to reduce the depth of the computation by gathering measurement commands that can be performed simultaneously.

        This optimized pattern runs efficiently on GPUs and quantum hardwares with
        depth (e.g. coherence time) limitations.
        """
        if not self.is_standard():
            self.standardize()
        meas_order = self._measurement_order_depth()
        self._reorder_pattern(self.sort_measurement_commands(meas_order))

    def minimize_space(self) -> None:
        """Optimize the pattern to minimize the max_space property of the pattern.

        The optimized pattern has significantly
        reduced space requirement (memory space for classical simulation,
        and maximum simultaneously prepared qubits for quantum hardwares).
        """
        if not self.is_standard():
            self.standardize()
        meas_order = None
        if not self._pauli_preprocessed:
            meas_order = self.get_measurement_order_from_flow()
        if meas_order is None:
            meas_order = self._measurement_order_space()
        self._reorder_pattern(self.sort_measurement_commands(meas_order))

    def _reorder_pattern(self, meas_commands: list[command.M]) -> None:
        """Reorder the command sequence.

        Parameters
        ----------
        meas_commands : list of command
            list of measurement ('M') commands
        """
        prepared = set(self.input_nodes)
        measured: set[int] = set()
        new: list[Command] = []
        cmd: Command

        for cmd in meas_commands:
            node = cmd.node
            if node not in prepared:
                new.append(command.N(node=node))
                prepared.add(node)
            node_list = self.connected_nodes(node, measured)
            for add_node in node_list:
                if add_node not in prepared:
                    new.append(command.N(node=add_node))
                    prepared.add(add_node)
                new.append(command.E(nodes=(node, add_node)))
            new.append(cmd)
            measured.add(node)

        # add isolated nodes
        for cmd in self.__seq:
            if cmd.kind == CommandKind.N and cmd.node not in prepared:
                new.append(command.N(node=cmd.node))
            elif (
                (cmd.kind == CommandKind.E and all(node in self.output_nodes for node in cmd.nodes))
                or cmd.kind == CommandKind.C
                or cmd.kind in {CommandKind.Z, CommandKind.X}
            ):
                new.append(cmd)

        self.__seq = new

    def max_space(self) -> int:
        """Compute the maximum number of nodes that must be present in the graph (graph space) during the execution of the pattern.

        For statevector simulation, this is equivalent to the maximum memory
        needed for classical simulation.

        Returns
        -------
        n_nodes : int
            max number of nodes present in the graph during pattern execution.
        """
        nodes = len(self.input_nodes)
        max_nodes = nodes
        for cmd in self.__seq:
            if cmd.kind == CommandKind.N:
                nodes += 1
            elif cmd.kind == CommandKind.M:
                nodes -= 1
            max_nodes = max(nodes, max_nodes)
        return max_nodes

    def space_list(self) -> list[int]:
        """Return the list of the number of nodes present in the graph (space) during each step of execution of the pattern (for N and M commands).

        Returns
        -------
        N_list : list
            time evolution of 'space' at each 'N' and 'M' commands of pattern.
        """
        nodes = 0
        n_list = []
        for cmd in self.__seq:
            if cmd.kind == CommandKind.N:
                nodes += 1
                n_list.append(nodes)
            elif cmd.kind == CommandKind.M:
                nodes -= 1
                n_list.append(nodes)
        return n_list

    def simulate_pattern(
        self,
        backend: Backend[_StateT_co] | str = "statevector",
        input_state: Data = BasicStates.PLUS,
        rng: Generator | None = None,
        **kwargs: Any,
    ) -> BackendState:
        """Simulate the execution of the pattern by using :class:`graphix.simulator.PatternSimulator`.

        Available backend: ['statevector', 'densitymatrix', 'tensornetwork']

        Parameters
        ----------
        backend : str
            optional parameter to select simulator backend.
        rng: Generator, optional
            Random-number generator for measurements.
            This generator is used only in case of random branch selection
            (see :class:`RandomBranchSelector`).
        kwargs: keyword args for specified backend.

        Returns
        -------
        state :
            quantum state representation for the selected backend.

        .. seealso:: :class:`graphix.simulator.PatternSimulator`
        """
        sim = PatternSimulator(self, backend=backend, **kwargs)
        sim.run(input_state, rng=rng)
        return sim.backend.state

    def perform_pauli_measurements(self, leave_input: bool = False, ignore_pauli_with_deps: bool = False) -> None:
        """Perform Pauli measurements in the pattern using efficient stabilizer simulator.

        Parameters
        ----------
        leave_input : bool
            Optional (*False* by default).
            If *True*, measurements on input nodes are preserved as-is in the pattern.
        ignore_pauli_with_deps : bool
            Optional (*False* by default).
            If *True*, Pauli measurements with domains depending on other measures are preserved as-is in the pattern.
            If *False*, all Pauli measurements are preprocessed. Formally, measurements are swapped so that all Pauli measurements are applied first, and domains are updated accordingly.

        .. seealso:: :func:`measure_pauli`

        """
        if not ignore_pauli_with_deps:
            self.move_pauli_measurements_to_the_front()
        measure_pauli(self, leave_input, copy=False)

    def draw_graph(
        self,
        flow_from_pattern: bool = True,
        show_pauli_measurement: bool = True,
        show_local_clifford: bool = False,
        show_measurement_planes: bool = False,
        show_loop: bool = True,
        node_distance: tuple[int, int] = (1, 1),
        figsize: tuple[int, int] | None = None,
        save: bool = False,
        filename: str | None = None,
    ) -> None:
        """Visualize the underlying graph of the pattern with flow or gflow structure.

        Parameters
        ----------
        flow_from_pattern : bool
            If True, the command sequence of the pattern is used to derive flow or gflow structure. If False, only the underlying graph is used.
        show_pauli_measurement : bool
            If True, the nodes with Pauli measurement angles are colored light blue.
        show_local_clifford : bool
            If True, indexes of the local Clifford operator are displayed adjacent to the nodes.
        show_measurement_planes : bool
            If True, measurement planes are displayed adjacent to the nodes.
        show_loop : bool
            whether or not to show loops for graphs with gflow. defaulted to True.
        node_distance : tuple
            Distance multiplication factor between nodes for x and y directions.
        figsize : tuple
            Figure size of the plot.
        save : bool
            If True, the plot is saved as a png file.
        filename : str
            Filename of the saved plot.
        """
        graph = self.extract_graph()
        vin = self.input_nodes if self.input_nodes is not None else []
        vout = self.output_nodes
        meas_planes = self.extract_planes()
        meas_angles = self.extract_angles()
        local_clifford = self.get_vops()

        vis = GraphVisualizer(graph, vin, vout, meas_planes, meas_angles, local_clifford)

        if flow_from_pattern:
            vis.visualize_from_pattern(
                pattern=self.copy(),
                show_pauli_measurement=show_pauli_measurement,
                show_local_clifford=show_local_clifford,
                show_measurement_planes=show_measurement_planes,
                show_loop=show_loop,
                node_distance=node_distance,
                figsize=figsize,
                save=save,
                filename=filename,
            )
        else:
            vis.visualize(
                show_pauli_measurement=show_pauli_measurement,
                show_local_clifford=show_local_clifford,
                show_measurement_planes=show_measurement_planes,
                show_loop=show_loop,
                node_distance=node_distance,
                figsize=figsize,
                save=save,
                filename=filename,
            )

    def to_qasm3(self, filename: Path | str) -> None:
        """Export measurement pattern to OpenQASM 3.0 file.

        Parameters
        ----------
        filename : Path | str
            file name to export to. example: "filename.qasm"
        """
        with Path(filename).with_suffix(".qasm").open("w", encoding="utf-8") as file:
            file.write("// generated by graphix\n")
            file.write("OPENQASM 3;\n")
            file.write('include "stdgates.inc";\n')
            file.write("\n")
            if self.results != {}:
                for i in self.results:
                    res = self.results[i]
                    file.write("// measurement result of qubit q" + str(i) + "\n")
                    file.write("bit c" + str(i) + " = " + str(res) + ";\n")
                    file.write("\n")
            for cmd in self.__seq:
                file.writelines(cmd_to_qasm3(cmd))

    def is_parameterized(self) -> bool:
        """
        Return `True` if there is at least one measurement angle that is not just an instance of `SupportsFloat`.

        A parameterized pattern is a pattern where at least one
        measurement angle is an expression that is not a number,
        typically an instance of `sympy.Expr` (but we don't force to
        choose `sympy` here).

        """
        return any(not isinstance(cmd.angle, SupportsFloat) for cmd in self if cmd.kind == command.CommandKind.M)

    def subs(self, variable: Parameter, substitute: ExpressionOrSupportsFloat) -> Pattern:
        """Return a copy of the pattern where all occurrences of the given variable in measurement angles are substituted by the given value."""
        result = self.copy()
        for cmd in result:
            if cmd.kind == command.CommandKind.M:
                cmd.angle = parameter.subs(cmd.angle, variable, substitute)
        return result

    def xreplace(self, assignment: Mapping[Parameter, ExpressionOrSupportsFloat]) -> Pattern:
        """Return a copy of the pattern where all occurrences of the given keys in measurement angles are substituted by the given values in parallel."""
        result = self.copy()
        for cmd in result:
            if cmd.kind == command.CommandKind.M:
                cmd.angle = parameter.xreplace(cmd.angle, assignment)
        return result

    def copy(self) -> Pattern:
        """Return a copy of the pattern."""
        result = self.__new__(self.__class__)
        result.__seq = [copy.copy(cmd) for cmd in self.__seq]
        result.__input_nodes = self.__input_nodes.copy()
        result.__output_nodes = self.__output_nodes.copy()
        result.__n_node = self.__n_node
        result._pauli_preprocessed = self._pauli_preprocessed
        result.results = self.results.copy()
        return result

    def move_pauli_measurements_to_the_front(self, leave_nodes: set[int] | None = None) -> None:
        """Move all the Pauli measurements to the front of the sequence (except nodes in `leave_nodes`)."""
        if leave_nodes is None:
            leave_nodes = set()
        self.standardize()
        pauli_nodes = {}
        shift_domains: dict[int, set[int]] = {}

        def expand_domain(domain: set[int]) -> None:
            """Merge previously shifted domains into ``domain``.

            Parameters
            ----------
            domain : set[int]
                Domain to update with any accumulated shift information.
            """
            for node in domain & shift_domains.keys():
                domain ^= shift_domains[node]

        for cmd in self:
            # Use of == for mypy
            if cmd.kind == CommandKind.X or cmd.kind == CommandKind.Z:  # noqa: PLR1714
                expand_domain(cmd.domain)
            if cmd.kind == CommandKind.M:
                expand_domain(cmd.s_domain)
                expand_domain(cmd.t_domain)
                pm = PauliMeasurement.try_from(
                    cmd.plane, cmd.angle
                )  # None returned if the measurement is not in Pauli basis
                if pm is not None and cmd.node not in leave_nodes:
                    if pm.axis == Axis.X:
                        # M^X X^s Z^t = M^{XY,0} X^s Z^t
                        #             = M^{XY,(-1)^s·0+tπ}
                        #             = S^t M^X
                        # M^{-X} X^s Z^t = M^{XY,π} X^s Z^t
                        #                = M^{XY,(-1)^s·π+tπ}
                        #                = S^t M^{-X}
                        shift_domains[cmd.node] = cmd.t_domain
                    elif pm.axis == Axis.Y:
                        # M^Y X^s Z^t = M^{XY,π/2} X^s Z^t
                        #             = M^{XY,(-1)^s·π/2+tπ}
                        #             = M^{XY,π/2+(s+t)π}      (since -π/2 = π/2 - π ≡ π/2 + π (mod 2π))
                        #             = S^{s+t} M^Y
                        # M^{-Y} X^s Z^t = M^{XY,-π/2} X^s Z^t
                        #                = M^{XY,(-1)^s·(-π/2)+tπ}
                        #                = M^{XY,-π/2+(s+t)π}  (since π/2 = -π/2 + π)
                        #                = S^{s+t} M^{-Y}
                        shift_domains[cmd.node] = cmd.s_domain ^ cmd.t_domain
                    elif pm.axis == Axis.Z:
                        # M^Z X^s Z^t = M^{XZ,0} X^s Z^t
                        #             = M^{XZ,(-1)^t((-1)^s·0+sπ)}
                        #             = M^{XZ,(-1)^t·sπ}
                        #             = M^{XZ,sπ}              (since (-1)^t·π ≡ π (mod 2π))
                        #             = S^s M^Z
                        # M^{-Z} X^s Z^t = M^{XZ,π} X^s Z^t
                        #                = M^{XZ,(-1)^t((-1)^s·π+sπ)}
                        #                = M^{XZ,(s+1)π}
                        #                = S^s M^{-Z}
                        shift_domains[cmd.node] = cmd.s_domain
                    else:
                        assert_never(pm.axis)
                    cmd.s_domain = set()
                    cmd.t_domain = set()
                    pauli_nodes[cmd.node] = cmd

        # Create a new sequence with all Pauli nodes to the front
        new_seq: list[Command] = []
        pauli_nodes_inserted = False
        for cmd in self:
            if cmd.kind == CommandKind.M:
                if cmd.node not in pauli_nodes:
                    if not pauli_nodes_inserted:
                        new_seq.extend(pauli_nodes.values())
                        pauli_nodes_inserted = True
                    new_seq.append(cmd)
            else:
                new_seq.append(cmd)
        if not pauli_nodes_inserted:
            new_seq.extend(pauli_nodes.values())
        self.__seq = new_seq


def measure_pauli(pattern: Pattern, leave_input: bool, copy: bool = False) -> Pattern:
    """Perform Pauli measurement of a pattern by fast graph state simulator.

    Uses the decorated-graph method implemented in graphix.graphsim to perform
    the measurements in Pauli bases, and then sort remaining nodes back into
    pattern together with Clifford commands.

    TODO: non-XY plane measurements in original pattern

    Parameters
    ----------
    pattern : graphix.pattern.Pattern object
    leave_input : bool
        True: input nodes will not be removed
        False: all the nodes measured in Pauli bases will be removed
    copy : bool
        True: changes will be applied to new copied object and will be returned
        False: changes will be applied to the supplied Pattern object

    Returns
    -------
    new_pattern : graphix.Pattern object
        pattern with Pauli measurement removed.
        only returned if copy argument is True.


    .. seealso:: :class:`graphix.graphsim.GraphState`
    """
    standardized_pattern = optimization.StandardizedPattern(pattern)
    graph = standardized_pattern.extract_graph()
    graph_state = GraphState(nodes=graph.nodes, edges=graph.edges, vops=standardized_pattern.c_dict)
    results: dict[int, Outcome] = {}
    to_measure, non_pauli_meas = pauli_nodes(standardized_pattern, leave_input)
    if not leave_input and len(list(set(pattern.input_nodes) & {i[0].node for i in to_measure})) > 0:
        new_inputs = []
    else:
        new_inputs = pattern.input_nodes
    for cmd in to_measure:
        pattern_cmd = cmd[0]
        measurement_basis = cmd[1]
        # extract signals for adaptive angle.
        s_signal = 0
        t_signal = 0
        if measurement_basis.axis == Axis.X:  # X measurement is not affected by s_signal
            t_signal = sum(results[j] for j in pattern_cmd.t_domain)
        elif measurement_basis.axis == Axis.Y:
            s_signal = sum(results[j] for j in pattern_cmd.s_domain)
            t_signal = sum(results[j] for j in pattern_cmd.t_domain)
        elif measurement_basis.axis == Axis.Z:  # Z measurement is not affected by t_signal
            s_signal = sum(results[j] for j in pattern_cmd.s_domain)
        else:
            assert_never(measurement_basis.axis)

        if int(s_signal % 2) == 1:  # equivalent to X byproduct
            graph_state.h(pattern_cmd.node)
            graph_state.z(pattern_cmd.node)
            graph_state.h(pattern_cmd.node)
        if int(t_signal % 2) == 1:  # equivalent to Z byproduct
            graph_state.z(pattern_cmd.node)
        basis = measurement_basis
        if basis.axis == Axis.X:
            measure = graph_state.measure_x
        elif basis.axis == Axis.Y:
            measure = graph_state.measure_y
        elif basis.axis == Axis.Z:
            measure = graph_state.measure_z
        else:
            assert_never(basis.axis)
        if basis.sign == Sign.PLUS:
            results[pattern_cmd.node] = measure(pattern_cmd.node, choice=0)
        else:
            results[pattern_cmd.node] = 0 if measure(pattern_cmd.node, choice=1) else 1

    # measure (remove) isolated nodes. if they aren't Pauli measurements,
    # measuring one of the results with probability of 1 should not occur as was possible above for Pauli measurements,
    # which means we can just choose s=0. We should not remove output nodes even if isolated.
    isolates = graph_state.get_isolates()
    for node in non_pauli_meas:
        if (node in isolates) and (node not in pattern.output_nodes):
            graph_state.remove_node(node)
            results[node] = 0

    # update command sequence
    vops = graph_state.get_vops()
    new_seq: list[Command] = []
    new_seq.extend(command.N(node=index) for index in set(graph_state.nodes) - set(new_inputs))
    new_seq.extend(command.E(nodes=edge) for edge in graph_state.edges)
    new_seq.extend(
        cmd.clifford(Clifford(vops[cmd.node]))
        for cmd in pattern
        if cmd.kind == CommandKind.M and cmd.node in graph_state.nodes
    )
    new_seq.extend(
        command.C(node=index, clifford=Clifford(vops[index]))
        for index in pattern.output_nodes
        if vops[index] != Clifford.I
    )
    new_seq.extend(cmd for cmd in pattern if cmd.kind in {CommandKind.X, CommandKind.Z})

    pat = Pattern() if copy else pattern

    output_nodes = deepcopy(pattern.output_nodes)
    pat.replace(new_seq, input_nodes=new_inputs)
    pat.reorder_output_nodes(output_nodes)
    assert pat.n_node == len(graph_state.nodes)
    pat.results = results
    pat._pauli_preprocessed = True
    return pat


def pauli_nodes(
    pattern: optimization.StandardizedPattern, leave_input: bool
) -> tuple[list[tuple[command.M, PauliMeasurement]], set[int]]:
    """Return the list of measurement commands that are in Pauli bases and that are not dependent on any non-Pauli measurements.

    Parameters
    ----------
    pattern : optimization.StandardizedPattern
    leave_input : bool

    Returns
    -------
    pauli_node : list
        list of measures
    non_pauli_nodes : set[int]
    """
    pauli_node: list[tuple[command.M, PauliMeasurement]] = []
    # Nodes that are non-Pauli measured, or pauli measured but depends on pauli measurement
    non_pauli_node: set[int] = set()
    for cmd in pattern.m_list:
        pm = PauliMeasurement.try_from(cmd.plane, cmd.angle)  # None returned if the measurement is not in Pauli basis
        if pm is not None and (cmd.node not in pattern.pattern.input_nodes or not leave_input):
            # Pauli measurement to be removed
            if pm.axis == Axis.X:
                if cmd.t_domain & non_pauli_node:  # cmd depend on non-Pauli measurement
                    non_pauli_node.add(cmd.node)
                else:
                    pauli_node.append((cmd, pm))
            elif pm.axis == Axis.Y:
                if (cmd.s_domain | cmd.t_domain) & non_pauli_node:  # cmd depend on non-Pauli measurement
                    non_pauli_node.add(cmd.node)
                else:
                    pauli_node.append((cmd, pm))
            elif pm.axis == Axis.Z:
                if cmd.s_domain & non_pauli_node:  # cmd depend on non-Pauli measurement
                    non_pauli_node.add(cmd.node)
                else:
                    pauli_node.append((cmd, pm))
            else:
                raise ValueError("Unknown Pauli measurement basis")
        else:
            non_pauli_node.add(cmd.node)
    return pauli_node, non_pauli_node


def cmd_to_qasm3(cmd: Command) -> Iterator[str]:
    """Convert a command in the pattern into OpenQASM 3.0 statement.

    Parameter
    ---------
    cmd : list
        command [type:str, node:int, attr]

    Yields
    ------
    string
        translated pattern commands in OpenQASM 3.0 language

    """
    if cmd.kind == CommandKind.N:
        qubit = cmd.node
        yield "// prepare qubit q" + str(qubit) + "\n"
        yield "qubit q" + str(qubit) + ";\n"
        yield "h q" + str(qubit) + ";\n"
        yield "\n"

    elif cmd.kind == CommandKind.E:
        qubits = cmd.nodes
        yield "// entangle qubit q" + str(qubits[0]) + " and q" + str(qubits[1]) + "\n"
        yield "cz q" + str(qubits[0]) + ", q" + str(qubits[1]) + ";\n"
        yield "\n"

    elif cmd.kind == CommandKind.M:
        qubit = cmd.node
        plane = cmd.plane
        alpha = cmd.angle
        sdomain = cmd.s_domain
        tdomain = cmd.t_domain
        yield "// measure qubit q" + str(qubit) + "\n"
        yield "bit c" + str(qubit) + ";\n"
        yield "float theta" + str(qubit) + " = 0;\n"
        if plane == Plane.XY:
            if sdomain:
                yield "int s" + str(qubit) + " = 0;\n"
                for sid in sdomain:
                    yield "s" + str(qubit) + " += c" + str(sid) + ";\n"
                yield "theta" + str(qubit) + " += (-1)**(s" + str(qubit) + " % 2) * (" + str(alpha) + " * pi);\n"
            if tdomain:
                yield "int t" + str(qubit) + " = 0;\n"
                for tid in tdomain:
                    yield "t" + str(qubit) + " += c" + str(tid) + ";\n"
                yield "theta" + str(qubit) + " += t" + str(qubit) + " * pi;\n"
            yield "p(-theta" + str(qubit) + ") q" + str(qubit) + ";\n"
            yield "h q" + str(qubit) + ";\n"
            yield "c" + str(qubit) + " = measure q" + str(qubit) + ";\n"
            yield "h q" + str(qubit) + ";\n"
            yield "p(theta" + str(qubit) + ") q" + str(qubit) + ";\n"
            yield "\n"

    # Use of == for mypy
    elif cmd.kind == CommandKind.X or cmd.kind == CommandKind.Z:  # noqa: PLR1714
        qubit = cmd.node
        sdomain = cmd.domain
        yield "// byproduct correction on qubit q" + str(qubit) + "\n"
        yield "int s" + str(qubit) + " = 0;\n"
        for sid in sdomain:
            yield "s" + str(qubit) + " += c" + str(sid) + ";\n"
        yield "if(s" + str(qubit) + " % 2 == 1){\n"
        if cmd.kind == CommandKind.X:
            yield "\t x q" + str(qubit) + ";\n}\n"
        else:
            yield "\t z q" + str(qubit) + ";\n}\n"
        yield "\n"

    elif cmd.kind == CommandKind.C:
        qubit = cmd.node
        yield "// Clifford operations on qubit q" + str(qubit) + "\n"
        for op in cmd.clifford.qasm3:
            yield str(op) + " q" + str(qubit) + ";\n"
        yield "\n"

    else:
        raise ValueError(f"invalid command {cmd}")


def assert_permutation(original: list[int], user: list[int]) -> None:
    """Check that the provided `user` node list is a permutation from `original`."""
    node_set = set(user)
    if node_set != set(original):
        raise ValueError(f"{node_set} != {set(original)}")
    for node in user:
        if node in node_set:
            node_set.remove(node)
        else:
            raise ValueError(f"{node} appears twice")


@dataclass
class ExtractedSignal:
    """Return data structure for `extract_signal`."""

    s_domain: set[int]
    "New `s_domain` for the measure command."

    t_domain: set[int]
    "New `t_domain` for the measure command."

    signal: set[int]
    "Domain for the shift command."


def extract_signal(plane: Plane, s_domain: set[int], t_domain: set[int]) -> ExtractedSignal:
    """Extract signal from domains."""
    if plane == Plane.XY:
        return ExtractedSignal(s_domain=s_domain, t_domain=set(), signal=t_domain)
    if plane == Plane.XZ:
        return ExtractedSignal(s_domain=set(), t_domain=s_domain ^ t_domain, signal=s_domain)
    if plane == Plane.YZ:
        return ExtractedSignal(s_domain=set(), t_domain=t_domain, signal=s_domain)
    assert_never(plane)


def shift_outcomes(outcomes: dict[int, Outcome], signal_dict: dict[int, set[int]]) -> dict[int, Outcome]:
    """Update outcomes with shifted signals.

    Shifted signals (as returned by the method
    :func:`Pattern.shift_signals`) affect classical outputs
    (measurements) while leaving the quantum state invariant.

    This method updates the given `outcomes` by swapping the
    measurements affected by signals. This can be used either to
    transform the value of :data:`Pattern.results` into measurements
    observed in the unshifted pattern, or vice versa.

    Parameters
    ----------
    outcomes : dict[int, int]
        Classical outputs.
    signal_dict : dict[int, set[int]]
        For each node, the signal that has been shifted
        (as returned by :func:`Pattern.shift_signals`).

    Returns
    -------
    shifted_outcomes : dict[int, int]
        Classical outputs updated with shifted signals.

    """
    return {
        node: toggle_outcome(outcome) if sum(outcomes[i] for i in signal_dict.get(node, [])) % 2 == 1 else outcome
        for node, outcome in outcomes.items()
    }<|MERGE_RESOLUTION|>--- conflicted
+++ resolved
@@ -26,10 +26,7 @@
 from graphix.gflow import find_flow, find_gflow, get_layers
 from graphix.graphsim import GraphState
 from graphix.measurements import Measurement, Outcome, PauliMeasurement, toggle_outcome
-<<<<<<< HEAD
-=======
 from graphix.opengraph import OpenGraph
->>>>>>> 3b4a2b8e
 from graphix.pretty_print import OutputFormat, pattern_to_str
 from graphix.simulator import PatternSimulator
 from graphix.states import BasicStates
@@ -1073,7 +1070,6 @@
         """
         yield from (cmd for cmd in self if cmd.kind == CommandKind.M)
 
-<<<<<<< HEAD
     def extract_causal_flow(self) -> flow.CausalFlow[Measurement] | None:
         graph: nx.Graph[int] = nx.Graph()
         graph.add_nodes_from(self.input_nodes)
@@ -1132,12 +1128,8 @@
         og = opengraph.OpenGraph(graph, self.input_nodes, self.output_nodes, measurements)
         return flow.GFlow.from_correction_function(og, correction_function)
 
-    def get_meas_plane(self) -> dict[int, Plane]:
-        """Get measurement plane from the pattern.
-=======
     def extract_opengraph(self) -> OpenGraph[Measurement]:
         """Extract the underlying resource-state open graph from the pattern.
->>>>>>> 3b4a2b8e
 
         Returns
         -------
