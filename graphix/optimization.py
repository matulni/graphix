"""Optimization procedures for patterns."""

from __future__ import annotations

import dataclasses
from collections import defaultdict
from copy import copy
from dataclasses import dataclass
from types import MappingProxyType
from typing import TYPE_CHECKING

import networkx as nx

# assert_never added in Python 3.11
from typing_extensions import assert_never

import graphix.pattern
from graphix import command
from graphix.clifford import Clifford
from graphix.command import CommandKind, Node
from graphix.flow._partial_order import compute_topological_generations
from graphix.flow.core import CausalFlow, GFlow
from graphix.flow.exceptions import (
    FlowGenericError,
    FlowGenericErrorReason,
    FlowPropositionError,
    FlowPropositionErrorReason,
)
from graphix.fundamentals import Axis, Plane
from graphix.measurements import Domains, Measurement, Outcome, PauliMeasurement
from graphix.opengraph import OpenGraph
from graphix.states import BasicStates

if TYPE_CHECKING:
    from collections.abc import Iterable, Mapping
    from collections.abc import Set as AbstractSet
    from typing import Self

    from graphix import Pattern


def standardize(pattern: Pattern) -> Pattern:
    """Return a standardized form to the given pattern.

    A standardized form is an equivalent pattern where the commands
    appear in the following order: `N`, `E`, `M`, `Z`, `X`, `C`.

    Note that a standardized form does not always exist in presence of
    `C` commands. For instance, there is no standardized form for the
    following pattern (written in the right-to-left convention):
    `E(0, 1) C(0, H) N(1) N(0)`.

    The function raises `NotImplementedError` if there is no
    standardized form. This behavior can change in the future.


    Parameters
    ----------
    pattern : Pattern
        The original pattern.

    Returns
    -------
    standardized : Pattern
        The standardized pattern, if it exists.
    """
    return StandardizedPattern.from_pattern(pattern).to_pattern()


@dataclass(frozen=True, slots=True)
class _StandardizedPattern:
    """Immutable internal storage for standardized patterns.

    It is defined as a superclass to allow
    :class:`StandardizedPattern` to define a custom ``__init__``
    method accepting any compatible collections for initialization,
    while keeping the dataclass frozen and avoiding direct
    ``setattr``-based field initialization.
    """

    input_nodes: tuple[Node, ...]
    output_nodes: tuple[Node, ...]
    results: Mapping[Node, Outcome]
    n_list: tuple[command.N, ...]
    e_set: frozenset[frozenset[Node]]
    m_list: tuple[command.M, ...]
    c_dict: Mapping[Node, Clifford]
    z_dict: Mapping[Node, frozenset[Node]]
    x_dict: Mapping[Node, frozenset[Node]]


class StandardizedPattern(_StandardizedPattern):
    """Pattern in standardized form.

    Use the method :meth:`to_pattern()` to get the standardized pattern.

    This class uses immutable data structures for its fields
    (``tuple``, ``frozenset`` and ``Mapping``).

    Instances can be generated with the constructor from any
    compatible data structures, and an instance can be generated
    directly from a pattern with the class method `from_pattern`.

    The constructor instantiates the ``Mapping`` fields as
    ``MappingProxyType`` objects over fresh dictionaries, ensuring
    their immutability. We expose the type ``Mapping`` instead of
    ``MappingProxyType`` for the readability, as they provide the same
    interface.

    Attributes
    ----------
    input_nodes: tuple[Node, ...]
        Input nodes.
    output_nodes: tuple[Node, ...]
        Output nodes.
    results: Mapping[Node, Outcome]
        Already measured nodes (by Pauli presimulation).
    n_list: tuple[command.N]
        The N commands.
    e_set: frozenset[frozenset[Node]]
        Set of edges. Each edge is a set with two elements.
    m_list: tuple[command.M]
        The M commands.
    c_dict: Mapping[Node, Clifford]
        Mapping associating Clifford corrections to some nodes.
    z_dict: Mapping[Node, frozenset[Node]]
        Mapping associating Z-domains to some nodes.
    x_dict: Mapping[Node, frozenset[Node]]
        Mapping associating X-domains to some nodes.

    """

    def __init__(
        self,
        input_nodes: Iterable[Node],
        output_nodes: Iterable[Node],
        results: Mapping[Node, Outcome],
        n_list: Iterable[command.N],
        e_set: Iterable[Iterable[Node]],
        m_list: Iterable[command.M],
        c_dict: Mapping[Node, Clifford],
        z_dict: Mapping[Node, Iterable[Node]],
        x_dict: Mapping[Node, Iterable[Node]],
    ) -> None:
        """Return a new StandardizedPattern with immutable data structures."""
        super().__init__(
            tuple(input_nodes),
            tuple(output_nodes),
            MappingProxyType(dict(results)),
            tuple(n_list),
            frozenset(frozenset(edge) for edge in e_set),
            tuple(m_list),
            MappingProxyType(dict(c_dict)),
            MappingProxyType({node: frozenset(nodes) for node, nodes in z_dict.items()}),
            MappingProxyType({node: frozenset(nodes) for node, nodes in x_dict.items()}),
        )

    @classmethod
    def from_pattern(cls, pattern: Pattern) -> Self:
        """Compute the standardized form of the given pattern."""
        s_domain: set[Node]
        t_domain: set[Node]
        s_domain_opt: set[Node] | None
        t_domain_opt: set[Node] | None

        n_list: list[command.N] = []
        e_set: set[frozenset[Node]] = set()
        m_list: list[command.M] = []
        c_dict: dict[Node, Clifford] = {}
        z_dict: dict[Node, set[Node]] = {}
        x_dict: dict[Node, set[Node]] = {}

        # Standardization could turn non-runnable patterns into
        # runnable ones, so we check runnability first to avoid hiding
        # code-logic errors.
        # For example, the non-runnable pattern E(0,1) M(0) N(1) N(0) would
        # become M(0) E(0,1) N(1) N(0), which is runnable.
        pattern.check_runnability()

        for cmd in pattern:
            if cmd.kind == CommandKind.N:
                n_list.append(cmd)
            elif cmd.kind == CommandKind.E:
                for side in (0, 1):
                    i, j = cmd.nodes[side], cmd.nodes[1 - side]
                    if clifford_gate := c_dict.get(i):
                        _commute_clifford(clifford_gate, c_dict, i, j)
                    if s_domain_opt := x_dict.get(i):
                        _add_correction_domain(z_dict, j, s_domain_opt)
                edge = frozenset(cmd.nodes)
                e_set.symmetric_difference_update((edge,))
            elif cmd.kind == CommandKind.M:
                new_cmd = None
                if clifford_gate := c_dict.pop(cmd.node, None):
                    new_cmd = cmd.clifford(clifford_gate)
                if t_domain_opt := z_dict.pop(cmd.node, None):
                    if new_cmd is None:
                        new_cmd = copy(cmd)
                    # The original domain should not be mutated
                    new_cmd.t_domain = new_cmd.t_domain ^ t_domain_opt  # noqa: PLR6104
                if s_domain_opt := x_dict.pop(cmd.node, None):
                    if new_cmd is None:
                        new_cmd = copy(cmd)
                    # The original domain should not be mutated
                    new_cmd.s_domain = new_cmd.s_domain ^ s_domain_opt  # noqa: PLR6104
                if new_cmd is None:
                    m_list.append(cmd)
                else:
                    m_list.append(new_cmd)
            # Use of `==` here for mypy
            elif cmd.kind == CommandKind.X or cmd.kind == CommandKind.Z:  # noqa: PLR1714
                if cmd.kind == CommandKind.X:
                    s_domain = cmd.domain
                    t_domain = set()
                else:
                    s_domain = set()
                    t_domain = cmd.domain
                domains = c_dict.get(cmd.node, Clifford.I).commute_domains(Domains(s_domain, t_domain))
                if domains.t_domain:
                    _add_correction_domain(z_dict, cmd.node, domains.t_domain)
                if domains.s_domain:
                    _add_correction_domain(x_dict, cmd.node, domains.s_domain)
            elif cmd.kind == CommandKind.C:
                # Each pattern command is applied by left multiplication: if a clifford `C`
                # has been already applied to a node, applying a clifford `C'` to the same
                # node is equivalent to apply `C'C` to a fresh node.
                c_dict[cmd.node] = cmd.clifford @ c_dict.get(cmd.node, Clifford.I)
        return cls(
            pattern.input_nodes, pattern.output_nodes, pattern.results, n_list, e_set, m_list, c_dict, z_dict, x_dict
        )

    def extract_graph(self) -> nx.Graph[int]:
        """Return the graph state from the command sequence, extracted from 'N' and 'E' commands.

        Returns
        -------
        graph_state: nx.Graph
        """
        graph: nx.Graph[int] = nx.Graph()
        graph.add_nodes_from(self.input_nodes)
        for cmd_n in self.n_list:
            graph.add_node(cmd_n.node)
        for u, v in self.e_set:
            graph.add_edge(u, v)
        return graph

    def perform_pauli_pushing(self, leave_nodes: set[Node] | None = None) -> Self:
        """Move all Pauli measurements before the other measurements (except nodes in `leave_nodes`)."""
        if leave_nodes is None:
            leave_nodes = set()
        shift_domains: dict[int, set[int]] = {}

        def expand_domain(domain: AbstractSet[int]) -> set[int]:
            """Merge previously shifted domains into ``domain``.

            Parameters
            ----------
            domain : set[int]
                Domain to update with any accumulated shift information.
            """
            new_domain = set(domain)
            for node in domain & shift_domains.keys():
                new_domain ^= shift_domains[node]
            return new_domain

        pauli_list = []
        non_pauli_list = []
        for cmd in self.m_list:
            s_domain = expand_domain(cmd.s_domain)
            t_domain = expand_domain(cmd.t_domain)
            pm = PauliMeasurement.try_from(
                cmd.plane, cmd.angle
            )  # None returned if the measurement is not in Pauli basis
            if pm is None or cmd.node in leave_nodes:
                non_pauli_list.append(
                    command.M(node=cmd.node, angle=cmd.angle, plane=cmd.plane, s_domain=s_domain, t_domain=t_domain)
                )
            else:
                if pm.axis == Axis.X:
                    # M^X X^s Z^t = M^{XY,0} X^s Z^t
                    #             = M^{XY,(-1)^s·0+tπ}
                    #             = S^t M^X
                    # M^{-X} X^s Z^t = M^{XY,π} X^s Z^t
                    #                = M^{XY,(-1)^s·π+tπ}
                    #                = S^t M^{-X}
                    shift_domains[cmd.node] = t_domain
                elif pm.axis == Axis.Y:
                    # M^Y X^s Z^t = M^{XY,π/2} X^s Z^t
                    #             = M^{XY,(-1)^s·π/2+tπ}
                    #             = M^{XY,π/2+(s+t)π}      (since -π/2 = π/2 - π ≡ π/2 + π (mod 2π))
                    #             = S^{s+t} M^Y
                    # M^{-Y} X^s Z^t = M^{XY,-π/2} X^s Z^t
                    #                = M^{XY,(-1)^s·(-π/2)+tπ}
                    #                = M^{XY,-π/2+(s+t)π}  (since π/2 = -π/2 + π)
                    #                = S^{s+t} M^{-Y}
                    shift_domains[cmd.node] = s_domain ^ t_domain
                elif pm.axis == Axis.Z:
                    # M^Z X^s Z^t = M^{XZ,0} X^s Z^t
                    #             = M^{XZ,(-1)^t((-1)^s·0+sπ)}
                    #             = M^{XZ,(-1)^t·sπ}
                    #             = M^{XZ,sπ}              (since (-1)^t·π ≡ π (mod 2π))
                    #             = S^s M^Z
                    # M^{-Z} X^s Z^t = M^{XZ,π} X^s Z^t
                    #                = M^{XZ,(-1)^t((-1)^s·π+sπ)}
                    #                = M^{XZ,(s+1)π}
                    #                = S^s M^{-Z}
                    shift_domains[cmd.node] = s_domain
                else:
                    assert_never(pm.axis)
                pauli_list.append(command.M(node=cmd.node, angle=cmd.angle, plane=cmd.plane))
        return self.__class__(
            self.input_nodes,
            self.output_nodes,
            self.results,
            self.n_list,
            self.e_set,
            pauli_list + non_pauli_list,
            self.c_dict,
            {node: expand_domain(domain) for node, domain in self.z_dict.items()},
            {node: expand_domain(domain) for node, domain in self.x_dict.items()},
        )

    def to_pattern(self) -> Pattern:
        """Return the standardized pattern."""
        pattern = graphix.pattern.Pattern(input_nodes=self.input_nodes)
        pattern.results = dict(self.results)
        pattern.extend(
            self.n_list,
            (command.E((u, v)) for u, v in self.e_set),
            self.m_list,
            (command.Z(node=node, domain=set(domain)) for node, domain in self.z_dict.items()),
            (command.X(node=node, domain=set(domain)) for node, domain in self.x_dict.items()),
            (command.C(node=node, clifford=clifford_gate) for node, clifford_gate in self.c_dict.items()),
        )
        pattern.reorder_output_nodes(self.output_nodes)
        return pattern

    def to_space_optimal_pattern(self) -> Pattern:
        """Return a pattern that is space-optimal for the given measurement order."""
        pattern = graphix.pattern.Pattern(input_nodes=self.input_nodes)
        pattern.results = dict(self.results)
        active = set(self.input_nodes)
        done: set[Node] = set()
        n_dict = {n.node: n for n in self.n_list}
        graph = self.extract_graph()

        def ensure_active(node: Node) -> None:
            """Initialize node in pattern if it has not been initialized before."""
            if node not in active:
                pattern.add(n_dict[node])
                active.add(node)

        def ensure_neighborhood(node: Node) -> None:
            """Initialize and entangle the inactive nodes in the neighbourhood of ``node``."""
            ensure_active(node)
            for neighbor in graph.neighbors(node):
                if neighbor not in done:
                    ensure_active(neighbor)
                    pattern.add(command.E((node, neighbor)))

        for m in self.m_list:
            ensure_neighborhood(m.node)
            pattern.add(m)
            done.add(m.node)
        for node in self.output_nodes:
            ensure_neighborhood(node)
            if domain := self.z_dict.get(node):
                pattern.add(command.Z(node, set(domain)))
            if domain := self.x_dict.get(node):
                pattern.add(command.X(node, set(domain)))
            if clifford_gate := self.c_dict.get(node):
                pattern.add(command.C(node, clifford_gate))
            done.add(node)
        return pattern

    def extract_partial_order_layers(self) -> tuple[frozenset[int], ...]:
        """Extract the measurement order of the pattern in the form of layers.

<<<<<<< HEAD
        This method builds a directed acyclical diagram (DAG) from the pattern and then performs a topological sort.
=======
        This method builds a directed acyclical graph (DAG) from the pattern and then performs a topological sort.
>>>>>>> 225e4176

        Returns
        -------
        tuple[frozenset[int], ...]
            Measurement partial order between the pattern's nodes in a layer form.

<<<<<<< HEAD
=======
        Raises
        ------
        ValueError
            If the correction domains in the pattern form closed loops. This implies that the pattern is not runnable.

>>>>>>> 225e4176
        Notes
        -----
        The returned object follows the same conventions as the ``partial_order_layers`` attribute of :class:`PauliFlow` and :class:`XZCorrections` objects:
            - Nodes in the same layer can be measured simultaneously.
            - Nodes in layer ``i`` must be measured after nodes in layer ``i + 1``.
            - All output nodes (if any) are in the first layer.
            - There cannot be any empty layers.
        """
        oset = frozenset(self.output_nodes)  # First layer by convention.
        pre_measured_nodes = set(self.results.keys())  # Not included in the partial order layers.
        excluded_nodes = oset | pre_measured_nodes

        zero_indegree = set(self.input_nodes) - excluded_nodes
        dag: dict[int, set[int]] = {
            node: set() for node in zero_indegree
        }  # `i: {j}` represents `i -> j` which means that node `i` must be measured before node `j`.
        indegree_map: dict[int, int] = {}

        for n in self.n_list:
            if n.node not in oset:  # Pre-measured nodes only appear in domains.
                dag[n.node] = set()
                zero_indegree.add(n.node)

        def process_domain(node: Node, domain: AbstractSet[Node]) -> None:
            for dep_node in domain:
                if (
                    not {node, dep_node} & excluded_nodes and node not in dag[dep_node]
                ):  # Don't include multiple edges in the dag.
                    dag[dep_node].add(node)
                    indegree_map[node] = indegree_map.get(node, 0) + 1

        domain: AbstractSet[Node]

        for m in self.m_list:
            node, domain = m.node, m.s_domain | m.t_domain
            process_domain(node, domain)

        for corrections in [self.z_dict, self.x_dict]:
            for node, domain in corrections.items():
                process_domain(node, domain)

        zero_indegree -= indegree_map.keys()

        generations = compute_topological_generations(dag, indegree_map, zero_indegree)
<<<<<<< HEAD
        assert generations is not None  # DAG can't contain loops because `self` is a runnable pattern.
=======
        if generations is None:
            raise ValueError("Pattern domains form closed loops.")
>>>>>>> 225e4176

        if oset:
            return oset, *generations[::-1]
        return generations[::-1]

    def extract_causal_flow(self) -> CausalFlow[Measurement]:
        """Extract the causal flow structure from the current measurement pattern.

<<<<<<< HEAD
        This method reconstructs the underlying open graph, validates measurement constraints, builds correction dependencies, and verifies that the resulting :class:`flow.CausalFlow` satisfies all well-formedness conditions.
=======
        This method does not call the flow-extraction routine on the underlying open graph, but constructs the flow from the pattern corrections instead.
>>>>>>> 225e4176

        Returns
        -------
        flow.CausalFlow[Measurement]
            The causal flow associated with the current pattern.

        Raises
        ------
        FlowError
            If the pattern:
<<<<<<< HEAD
            - contains measurements in forbidden planes (XZ or YZ),
            - assigns more than one correcting node to the same measured node,
            - is empty, or
            - fails the well-formedness checks for a valid causal flow.
        ValueError
            If `N` commands in the pattern do not represent a |+⟩ state.

        Notes
        -----
        A causal flow is a structural property of MBQC patterns ensuring that corrections can be assigned deterministically with *single-element* correcting sets and without requiring measurements in the XZ or YZ planes.
=======
            - Contains measurements in forbidden planes (XZ or YZ),
            - Assigns more than one correcting node to the same measured node,
            - Is empty, or
            - Induces a correction function and a partial order which fail the well-formedness checks for a valid causal flow.
        ValueError
            If `N` commands in the pattern do not represent a |+⟩ state or if the pattern corrections form closed loops.

        Notes
        -----
        This method makes use of :func:`StandardizedPattern.extract_partial_order_layers` which computes the pattern's direct acyclical graph (DAG) induced by the corrections and returns a particular layer stratification (obtained by doing a topological sort on the DAG). Further, it constructs the pattern's induced correction function from :math:`M` and :math:`X` commands.
        In general, there may exist various layerings which represent the corrections of the pattern. To ensure that a given layering is compatible with the pattern's induced correction function, the partial order must be extracted from a standardized pattern. Commutation of entanglement commands with X and Z corrections in the standardization procedure may generate new corrections, which  guarantees that all the topological information of the underlying graph is encoded in the extracted partial order.
>>>>>>> 225e4176
        """
        measurements: dict[int, Measurement] = {}
        correction_function: dict[int, set[int]] = {}

        for n in self.n_list:
            if n.state != BasicStates.PLUS:
                raise ValueError(
                    f"Open graph construction in flow extraction requires N commands to represent a |+⟩ state. Error found in {n}."
                )

        def process_domain(node: Node, domain: AbstractSet[Node]) -> None:
            for measured_node in domain:
                if measured_node in correction_function:
                    raise FlowPropositionError(
                        FlowPropositionErrorReason.C0, measured_node, {node, *correction_function[measured_node]}
                    )
                correction_function[measured_node] = {node}

        for m in self.m_list:
            if m.plane in {Plane.XZ, Plane.YZ}:
                raise FlowGenericError(FlowGenericErrorReason.XYPlane)
            measurements[m.node] = Measurement(m.angle, m.plane)
            process_domain(m.node, m.s_domain)

        for node, domain in self.x_dict.items():
            process_domain(node, domain)

        partial_order_layers = self.extract_partial_order_layers()
        og = OpenGraph(self.extract_graph(), self.input_nodes, self.output_nodes, measurements)
        cf = CausalFlow(og, correction_function, partial_order_layers)
        cf.check_well_formed()
        return cf

    def extract_gflow(self) -> GFlow[Measurement]:
        """Extract the generalized flow (gflow) structure from the current measurement pattern.

<<<<<<< HEAD
        The method reconstructs the underlying open graph, and determines the correction dependencies and the partial order required for a valid gflow. It then constructs and validates a :class:`flow.GFlow` object.
=======
        This method does not call the flow-extraction routine on the underlying open graph, but constructs the gflow from the pattern corrections instead.
>>>>>>> 225e4176

        Returns
        -------
        flow.GFlow[Measurement]
            The gflow associated with the current pattern.

        Raises
        ------
        FlowError
            If the pattern is empty or if the extracted structure does not satisfy
            the well-formedness conditions required for a valid gflow.
        ValueError
<<<<<<< HEAD
            If `N` commands in the pattern do not represent a |+⟩ state.

        Notes
        -----
        A gflow is a structural property of measurement-based quantum computation
        (MBQC) patterns that ensures determinism and proper correction propagation.
=======
            If `N` commands in the pattern do not represent a |+⟩ state or if the pattern corrections form closed loops.

        Notes
        -----
        This method makes use of :func:`StandardizedPattern.extract_partial_order_layers` which computes the pattern's direct acyclical graph (DAG) induced by the corrections and returns a particular layer stratification (obtained by doing a topological sort on the DAG). Further, it constructs the pattern's induced correction function from :math:`M` and :math:`X` commands.
        In general, there may exist various layerings which represent the corrections of the pattern. To ensure that a given layering is compatible with the pattern's induced correction function, the partial order must be extracted from a standardized pattern. Commutation of entanglement commands with X and Z corrections in the standardization procedure may generate new corrections, which  guarantees that all the topological information of the underlying graph is encoded in the extracted partial order.
>>>>>>> 225e4176
        """
        measurements: dict[int, Measurement] = {}
        correction_function: dict[int, set[int]] = defaultdict(set)

        for n in self.n_list:
            if n.state != BasicStates.PLUS:
                raise ValueError(
                    f"Open graph construction in flow extraction requires N commands to represent a |+⟩ state. Error found in {n}."
                )

        def process_domain(node: Node, domain: AbstractSet[Node]) -> None:
            for measured_node in domain:
                correction_function[measured_node].add(node)

        for m in self.m_list:
            measurements[m.node] = Measurement(m.angle, m.plane)
            if m.plane in {Plane.XZ, Plane.YZ}:
                correction_function[m.node].add(m.node)
            process_domain(m.node, m.s_domain)

        for node, domain in self.x_dict.items():
            process_domain(node, domain)

        partial_order_layers = self.extract_partial_order_layers()
        og = OpenGraph(self.extract_graph(), self.input_nodes, self.output_nodes, measurements)
<<<<<<< HEAD
        gf = GFlow(og, correction_function, partial_order_layers)
=======
        gf = GFlow(og, dict(correction_function), partial_order_layers)
>>>>>>> 225e4176
        gf.check_well_formed()
        return gf


def _add_correction_domain(domain_dict: dict[Node, set[Node]], node: Node, domain: set[Node]) -> None:
    """Merge a correction domain into ``domain_dict`` for ``node``.

    Parameters
    ----------
    domain_dict : dict[int, Command]
        Mapping from node index to accumulated domain.
    node : int
        Target node whose domain should be updated.
    domain : set[int]
        Domain to merge with the existing one.
    """
    if previous_domain := domain_dict.get(node):
        previous_domain ^= domain
    else:
        domain_dict[node] = domain.copy()


def _commute_clifford(clifford_gate: Clifford, c_dict: dict[int, Clifford], i: int, j: int) -> None:
    """Commute a Clifford with an entanglement command.

    Parameters
    ----------
    clifford_gate : Clifford
        Clifford gate before the entanglement command
    c_dict : dict[int, Clifford]
        Mapping from the node index to accumulated Clifford commands.
    i : int
        First node of the entanglement command where the Clifford is applied.
    j : int
        Second node of the entanglement command where the Clifford is applied.
    """
    if clifford_gate in {Clifford.I, Clifford.Z, Clifford.S, Clifford.SDG}:
        # Clifford gate commutes with the entanglement command.
        pass
    elif clifford_gate in {Clifford.X, Clifford.Y, Clifford(9), Clifford(10)}:
        # Clifford gate commutes with the entanglement command up to a Z Clifford on the other index.
        c_dict[j] = Clifford.Z @ c_dict.get(j, Clifford.I)
    else:
        # Clifford gate commutes with the entanglement command up to a two-qubit Clifford
        raise NotImplementedError(
            f"Pattern contains a Clifford followed by an E command on qubit {i} which only commute up to a two-qubit Clifford. Standarization is not supported."
        )


def _incorporate_pauli_results_in_domain(
    results: Mapping[int, int], domain: AbstractSet[int]
) -> tuple[bool, set[int]] | None:
    if not (results.keys() & domain):
        return None
    new_domain = set(domain - results.keys())
    odd_outcome = sum(outcome for node, outcome in results.items() if node in domain) % 2
    return odd_outcome == 1, new_domain


def incorporate_pauli_results(pattern: Pattern) -> Pattern:
    """Return an equivalent pattern where results from Pauli presimulation are integrated in corrections."""
    result = graphix.pattern.Pattern(input_nodes=pattern.input_nodes)
    for cmd in pattern:
        if cmd.kind == CommandKind.M:
            s = _incorporate_pauli_results_in_domain(pattern.results, cmd.s_domain)
            t = _incorporate_pauli_results_in_domain(pattern.results, cmd.t_domain)
            if s or t:
                if s:
                    apply_x, new_s_domain = s
                else:
                    apply_x = False
                    new_s_domain = cmd.s_domain
                if t:
                    apply_z, new_t_domain = t
                else:
                    apply_z = False
                    new_t_domain = cmd.t_domain
                new_cmd = command.M(cmd.node, cmd.plane, cmd.angle, new_s_domain, new_t_domain)
                if apply_x:
                    new_cmd = new_cmd.clifford(Clifford.X)
                if apply_z:
                    new_cmd = new_cmd.clifford(Clifford.Z)
                result.add(new_cmd)
            else:
                result.add(cmd)
        # Use == for mypy
        elif cmd.kind == CommandKind.X or cmd.kind == CommandKind.Z:  # noqa: PLR1714
            signal = _incorporate_pauli_results_in_domain(pattern.results, cmd.domain)
            if signal:
                apply_c, new_domain = signal
                if new_domain:
                    cmd_cstr = command.X if cmd.kind == CommandKind.X else command.Z
                    result.add(cmd_cstr(cmd.node, new_domain))
                if apply_c:
                    c = Clifford.X if cmd.kind == CommandKind.X else Clifford.Z
                    result.add(command.C(cmd.node, c))
            else:
                result.add(cmd)
        else:
            result.add(cmd)
    result.reorder_output_nodes(pattern.output_nodes)
    return result


def remove_useless_domains(pattern: Pattern) -> Pattern:
    """Return an equivalent pattern where measurement domains that are not used given the specific measurement angles and planes are removed."""
    new_pattern = graphix.pattern.Pattern(input_nodes=pattern.input_nodes)
    new_pattern.results = pattern.results
    for cmd in pattern:
        if cmd.kind == CommandKind.M:
            if cmd.angle == 0:
                if cmd.plane == Plane.XY:
                    new_cmd = dataclasses.replace(cmd, s_domain=set())
                else:
                    new_cmd = dataclasses.replace(cmd, t_domain=set())
            else:
                new_cmd = cmd
            new_pattern.add(new_cmd)
        else:
            new_pattern.add(cmd)
    new_pattern.reorder_output_nodes(pattern.output_nodes)
    return new_pattern<|MERGE_RESOLUTION|>--- conflicted
+++ resolved
@@ -376,25 +376,18 @@
     def extract_partial_order_layers(self) -> tuple[frozenset[int], ...]:
         """Extract the measurement order of the pattern in the form of layers.
 
-<<<<<<< HEAD
-        This method builds a directed acyclical diagram (DAG) from the pattern and then performs a topological sort.
-=======
         This method builds a directed acyclical graph (DAG) from the pattern and then performs a topological sort.
->>>>>>> 225e4176
 
         Returns
         -------
         tuple[frozenset[int], ...]
             Measurement partial order between the pattern's nodes in a layer form.
 
-<<<<<<< HEAD
-=======
         Raises
         ------
         ValueError
             If the correction domains in the pattern form closed loops. This implies that the pattern is not runnable.
 
->>>>>>> 225e4176
         Notes
         -----
         The returned object follows the same conventions as the ``partial_order_layers`` attribute of :class:`PauliFlow` and :class:`XZCorrections` objects:
@@ -439,12 +432,8 @@
         zero_indegree -= indegree_map.keys()
 
         generations = compute_topological_generations(dag, indegree_map, zero_indegree)
-<<<<<<< HEAD
-        assert generations is not None  # DAG can't contain loops because `self` is a runnable pattern.
-=======
         if generations is None:
             raise ValueError("Pattern domains form closed loops.")
->>>>>>> 225e4176
 
         if oset:
             return oset, *generations[::-1]
@@ -453,11 +442,7 @@
     def extract_causal_flow(self) -> CausalFlow[Measurement]:
         """Extract the causal flow structure from the current measurement pattern.
 
-<<<<<<< HEAD
-        This method reconstructs the underlying open graph, validates measurement constraints, builds correction dependencies, and verifies that the resulting :class:`flow.CausalFlow` satisfies all well-formedness conditions.
-=======
         This method does not call the flow-extraction routine on the underlying open graph, but constructs the flow from the pattern corrections instead.
->>>>>>> 225e4176
 
         Returns
         -------
@@ -468,18 +453,6 @@
         ------
         FlowError
             If the pattern:
-<<<<<<< HEAD
-            - contains measurements in forbidden planes (XZ or YZ),
-            - assigns more than one correcting node to the same measured node,
-            - is empty, or
-            - fails the well-formedness checks for a valid causal flow.
-        ValueError
-            If `N` commands in the pattern do not represent a |+⟩ state.
-
-        Notes
-        -----
-        A causal flow is a structural property of MBQC patterns ensuring that corrections can be assigned deterministically with *single-element* correcting sets and without requiring measurements in the XZ or YZ planes.
-=======
             - Contains measurements in forbidden planes (XZ or YZ),
             - Assigns more than one correcting node to the same measured node,
             - Is empty, or
@@ -491,7 +464,6 @@
         -----
         This method makes use of :func:`StandardizedPattern.extract_partial_order_layers` which computes the pattern's direct acyclical graph (DAG) induced by the corrections and returns a particular layer stratification (obtained by doing a topological sort on the DAG). Further, it constructs the pattern's induced correction function from :math:`M` and :math:`X` commands.
         In general, there may exist various layerings which represent the corrections of the pattern. To ensure that a given layering is compatible with the pattern's induced correction function, the partial order must be extracted from a standardized pattern. Commutation of entanglement commands with X and Z corrections in the standardization procedure may generate new corrections, which  guarantees that all the topological information of the underlying graph is encoded in the extracted partial order.
->>>>>>> 225e4176
         """
         measurements: dict[int, Measurement] = {}
         correction_function: dict[int, set[int]] = {}
@@ -528,11 +500,7 @@
     def extract_gflow(self) -> GFlow[Measurement]:
         """Extract the generalized flow (gflow) structure from the current measurement pattern.
 
-<<<<<<< HEAD
-        The method reconstructs the underlying open graph, and determines the correction dependencies and the partial order required for a valid gflow. It then constructs and validates a :class:`flow.GFlow` object.
-=======
         This method does not call the flow-extraction routine on the underlying open graph, but constructs the gflow from the pattern corrections instead.
->>>>>>> 225e4176
 
         Returns
         -------
@@ -545,21 +513,12 @@
             If the pattern is empty or if the extracted structure does not satisfy
             the well-formedness conditions required for a valid gflow.
         ValueError
-<<<<<<< HEAD
-            If `N` commands in the pattern do not represent a |+⟩ state.
-
-        Notes
-        -----
-        A gflow is a structural property of measurement-based quantum computation
-        (MBQC) patterns that ensures determinism and proper correction propagation.
-=======
             If `N` commands in the pattern do not represent a |+⟩ state or if the pattern corrections form closed loops.
 
         Notes
         -----
         This method makes use of :func:`StandardizedPattern.extract_partial_order_layers` which computes the pattern's direct acyclical graph (DAG) induced by the corrections and returns a particular layer stratification (obtained by doing a topological sort on the DAG). Further, it constructs the pattern's induced correction function from :math:`M` and :math:`X` commands.
         In general, there may exist various layerings which represent the corrections of the pattern. To ensure that a given layering is compatible with the pattern's induced correction function, the partial order must be extracted from a standardized pattern. Commutation of entanglement commands with X and Z corrections in the standardization procedure may generate new corrections, which  guarantees that all the topological information of the underlying graph is encoded in the extracted partial order.
->>>>>>> 225e4176
         """
         measurements: dict[int, Measurement] = {}
         correction_function: dict[int, set[int]] = defaultdict(set)
@@ -585,11 +544,7 @@
 
         partial_order_layers = self.extract_partial_order_layers()
         og = OpenGraph(self.extract_graph(), self.input_nodes, self.output_nodes, measurements)
-<<<<<<< HEAD
-        gf = GFlow(og, correction_function, partial_order_layers)
-=======
         gf = GFlow(og, dict(correction_function), partial_order_layers)
->>>>>>> 225e4176
         gf.check_well_formed()
         return gf
 
