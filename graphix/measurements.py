"""Data structure for single-qubit measurements in MBQC."""

from __future__ import annotations

import math
from dataclasses import dataclass
from typing import (
    Literal,
    NamedTuple,
    SupportsInt,
    TypeAlias,
)

# override introduced in Python 3.12
from typing_extensions import override

from graphix import utils
from graphix.fundamentals import AbstractMeasurement, AbstractPlanarMeasurement, Axis, Plane, Sign

# Ruff suggests to move this import to a type-checking block, but dataclass requires it here
from graphix.parameter import ExpressionOrFloat  # noqa: TC001

Outcome: TypeAlias = Literal[0, 1]


def outcome(b: bool) -> Outcome:
    """Return 1 if True, 0 if False."""
    return 1 if b else 0


def toggle_outcome(outcome: Outcome) -> Outcome:
    """Toggle outcome."""
    return 1 if outcome == 0 else 0


@dataclass
class Domains:
    """Represent `X^sZ^t` where s and t are XOR of results from given sets of indices."""

    s_domain: set[int]
    t_domain: set[int]


@dataclass
class Measurement(AbstractPlanarMeasurement):
    r"""An MBQC measurement.

    Attributes
    ----------
    angle : ExpressionOrFloat
        The angle of the measurement in units of :math:`\pi`. Should be between [0, 2).
    plane : graphix.fundamentals.Plane
        The measurement plane.
    """

    angle: ExpressionOrFloat
    plane: Plane

    @override
    def isclose(self, other: AbstractMeasurement, rel_tol: float = 1e-09, abs_tol: float = 0.0) -> bool:
        """Determine whether two measurements are close in angle and share the same plane.

        This method compares the angle of the current measurement with that of
        another measurement, using :func:`math.isclose` when both angles are floats.
        The planes must match exactly for the measurements to be considered close.

        Parameters
        ----------
        other : AbstractMeasurement
            The measurement to compare against.
        rel_tol : float, optional
            Relative tolerance for comparing angles, passed to :func:`math.isclose`. Default is ``1e-9``.
        abs_tol : float, optional
            Absolute tolerance for comparing angles, passed to :func:`math.isclose`. Default is ``0.0``.

        Returns
        -------
        bool
        ``True`` if both measurements lie in the same plane and their angles
        are equal or close within the given tolerances; ``False`` otherwise.

        Examples
        --------
        >>> from graphix.measurements import Measurement
        >>> from graphix.fundamentals import Plane
        >>> Measurement(0.0, Plane.XY).isclose(Measurement(0.0, Plane.XY))
        True
        >>> Measurement(0.0, Plane.XY).isclose(Measurement(0.0, Plane.YZ))
        False
        >>> Measurement(0.1, Plane.XY).isclose(Measurement(0.0, Plane.XY))
        False
        """
<<<<<<< HEAD
        if isinstance(other, Measurement):
            return (
                math.isclose(self.angle, other.angle, rel_tol=rel_tol, abs_tol=abs_tol)
                if isinstance(self.angle, float) and isinstance(other.angle, float)
                else self.angle == other.angle
            ) and self.plane == other.plane
        return False
=======
        return (
            isinstance(other, Measurement)
            and (
                math.isclose(self.angle, other.angle, rel_tol=rel_tol, abs_tol=abs_tol)
                if isinstance(self.angle, float) and isinstance(other.angle, float)
                else self.angle == other.angle
            )
            and self.plane == other.plane
        )
>>>>>>> cf9171a7

    def to_plane_or_axis(self) -> Plane | Axis:
        """Return the measurements's plane or axis.

        Returns
        -------
        Plane | Axis

        Notes
        -----
        Measurements with Pauli angles (i.e., ``self.angle == n/2`` with ``n`` an integer) are interpreted as `Axis` instances.
        """
        if pm := PauliMeasurement.try_from(self.plane, self.angle):
            return pm.axis
        return self.plane

    def to_plane(self) -> Plane:
        """Return the measurement's plane.

        Returns
        -------
        Plane
        """
        return self.plane


class PauliMeasurement(NamedTuple):
    """Pauli measurement."""

    axis: Axis
    sign: Sign

    @staticmethod
    def try_from(plane: Plane, angle: ExpressionOrFloat) -> PauliMeasurement | None:
        """Return the Pauli measurement description if a given measure is Pauli."""
        angle_double = 2 * angle
        if not isinstance(angle_double, SupportsInt) or not utils.is_integer(angle_double):
            return None
        angle_double_mod_4 = int(angle_double) % 4
        axis = plane.cos if angle_double_mod_4 % 2 == 0 else plane.sin
        sign = Sign.minus_if(angle_double_mod_4 >= 2)
        return PauliMeasurement(axis, sign)<|MERGE_RESOLUTION|>--- conflicted
+++ resolved
@@ -90,15 +90,6 @@
         >>> Measurement(0.1, Plane.XY).isclose(Measurement(0.0, Plane.XY))
         False
         """
-<<<<<<< HEAD
-        if isinstance(other, Measurement):
-            return (
-                math.isclose(self.angle, other.angle, rel_tol=rel_tol, abs_tol=abs_tol)
-                if isinstance(self.angle, float) and isinstance(other.angle, float)
-                else self.angle == other.angle
-            ) and self.plane == other.plane
-        return False
-=======
         return (
             isinstance(other, Measurement)
             and (
@@ -108,7 +99,6 @@
             )
             and self.plane == other.plane
         )
->>>>>>> cf9171a7
 
     def to_plane_or_axis(self) -> Plane | Axis:
         """Return the measurements's plane or axis.
