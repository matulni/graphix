--- conflicted
+++ resolved
@@ -2,12 +2,10 @@
 
 from __future__ import annotations
 
-import enum
 from collections.abc import Sequence
 from copy import copy
 from dataclasses import dataclass
-from enum import Enum
-from typing import TYPE_CHECKING, Generic, TypeVar
+from typing import TYPE_CHECKING, Generic
 
 import networkx as nx
 
@@ -23,8 +21,6 @@
     _PM_co,
     compute_partial_order_layers,
 )
-<<<<<<< HEAD
-=======
 from graphix.flow.exceptions import (
     FlowError,
     FlowGenericError,
@@ -42,7 +38,6 @@
     XZCorrectionsOrderError,
     XZCorrectionsOrderErrorReason,
 )
->>>>>>> 91860fa8
 from graphix.fundamentals import Axis, Plane
 
 if TYPE_CHECKING:
@@ -124,23 +119,13 @@
         non_outputs_set = set(og.measurements)
 
         if not non_outputs_set.issuperset(x_corrections.keys() | z_corrections.keys()):
-<<<<<<< HEAD
-            raise XZCorrectionsError("Keys of correction dictionaries are not a subset of the measured nodes.")
-=======
             raise XZCorrectionsGenericError(XZCorrectionsGenericErrorReason.IncorrectKeys)
->>>>>>> 91860fa8
 
         dag = _corrections_to_dag(x_corrections, z_corrections)
         partial_order_layers = _dag_to_partial_order_layers(dag)
 
         if partial_order_layers is None:
-<<<<<<< HEAD
-            raise XZCorrectionsError(
-                "Input XZ-corrections are not runnable since the induced directed graph contains closed loops."
-            )
-=======
             raise XZCorrectionsGenericError(XZCorrectionsGenericErrorReason.ClosedLoop)
->>>>>>> 91860fa8
 
         # If there're no corrections, the partial order has 2 layers only: outputs and measured nodes.
         if len(partial_order_layers) == 0:
@@ -168,13 +153,7 @@
         ordered_nodes = frozenset.union(*partial_order_layers)
 
         if not ordered_nodes.issubset(nodes_set):
-<<<<<<< HEAD
-            raise XZCorrectionsError(
-                "Values of input mapping contain labels which are not nodes of the input open graph."
-            )
-=======
             raise XZCorrectionsGenericError(XZCorrectionsGenericErrorReason.IncorrectValues)
->>>>>>> 91860fa8
 
         # We include all the non-output nodes not involved in the corrections in the last layer (first measured nodes).
         if unordered_nodes := frozenset(nodes_set - ordered_nodes):
@@ -216,13 +195,7 @@
         if total_measurement_order is None:
             total_measurement_order = self.generate_total_measurement_order()
         elif not self.is_compatible(total_measurement_order):
-<<<<<<< HEAD
-            raise XZCorrectionsError(
-                "The input total measurement order is not compatible with the partial order induced by the XZ-corrections."
-            )
-=======
             raise XZCorrectionsGenericError(XZCorrectionsGenericErrorReason.IncompatibleOrder)
->>>>>>> 91860fa8
 
         pattern = graphix.pattern.Pattern(input_nodes=self.og.input_nodes)
         non_input_nodes = set(self.og.graph.nodes) - set(self.og.input_nodes)
@@ -339,11 +312,7 @@
         oc_set = set(self.og.measurements)
 
         if not oc_set.issuperset(self.x_corrections.keys() | self.z_corrections.keys()):
-<<<<<<< HEAD
-            raise XZCorrectionsError("Keys of correction dictionaries are not a subset of the measured nodes.")
-=======
             raise XZCorrectionsGenericError(XZCorrectionsGenericErrorReason.IncorrectKeys)
->>>>>>> 91860fa8
 
         first_layer = self.partial_order_layers[0]
 
@@ -356,13 +325,9 @@
             shift = 0
 
         measured_layers = reversed(self.partial_order_layers[shift:])
-<<<<<<< HEAD
-        layer_idx = len(self.partial_order_layers) - 1
-=======
         layer_idx = (
             len(self.partial_order_layers) - 1
         )  # To keep track of the layer index when iterating `self.partial_order_layers` in reverse order.
->>>>>>> 91860fa8
         past_and_present_nodes: set[int] = set()
 
         for layer in measured_layers:
@@ -914,11 +879,7 @@
 
                 meas = self.get_measurement_label(node)
                 if meas != Plane.XY:
-<<<<<<< HEAD
-                    raise FlowError("Causal flow is only defined on open graphs with XY measurements.")
-=======
                     raise FlowGenericError(FlowGenericErrorReason.XYPlane)
->>>>>>> 91860fa8
 
                 neighbors = self.og.neighbors(correction_set)
 
@@ -1037,17 +998,10 @@
         - The first layer of the partial order layers is :math:`O`, the output nodes of the open graph. This is guaranteed because open graphs without outputs do not have flow.
     """
     if not _check_correction_function_domain(flow.og, flow.correction_function):
-<<<<<<< HEAD
-        raise CorrectionFunctionError(CorrectionFunctionErrorReason.IncorrectDomain)
-
-    if not _check_correction_function_image(flow.og, flow.correction_function):
-        raise CorrectionFunctionError(CorrectionFunctionErrorReason.IncorrectImage)
-=======
         raise FlowGenericError(FlowGenericErrorReason.IncorrectCorrectionFunctionDomain)
 
     if not _check_correction_function_image(flow.og, flow.correction_function):
         raise FlowGenericError(FlowGenericErrorReason.IncorrectCorrectionFunctionImage)
->>>>>>> 91860fa8
 
     if len(flow.partial_order_layers) == 0:
         raise PartialOrderError(PartialOrderErrorReason.Empty)
@@ -1055,277 +1009,4 @@
     first_layer = flow.partial_order_layers[0]
     o_set = set(flow.og.output_nodes)
     if first_layer != o_set or not first_layer:
-<<<<<<< HEAD
-        raise PartialOrderLayerError(PartialOrderLayerErrorReason.FirstLayer, layer_index=0, layer=first_layer)
-
-
-class FlowErrorReason:
-    """Describe the reason of a `FlowError`."""
-
-
-class XZCorrectionsErrorReason:
-    """Describe the reason of a `XZCorrectionsError`."""
-
-
-class CorrectionFunctionErrorReason(FlowErrorReason, Enum):
-    """Describe the reason of a `CorrectionFunctionError` exception."""
-
-    IncorrectDomain = enum.auto()
-    """The domain of the correction function is not the set of non-output nodes (measured qubits) of the open graph."""
-
-    IncorrectImage = enum.auto()
-    """The image of the correction function is not a subset of non-input nodes (prepared qubits) of the open graph."""
-
-
-class FlowPropositionErrorReason(FlowErrorReason, Enum):
-    """Describe the reason of a `FlowPropositionError` exception."""
-
-    C0 = enum.auto()
-    """A correction set in a causal flow has more than one element."""
-
-    C1 = enum.auto()
-    """Causal flow (C1). A node and its corrector must be neighbors."""
-
-    G3 = enum.auto()
-    """Gflow (G3). Nodes measured on plane XY cannot be in their own correcting set and must belong to the odd neighbourhood of their own correcting set."""
-
-    G4 = enum.auto()
-    """Gflow (G4). Nodes measured on plane XZ must belong to their own correcting set and its odd neighbourhood."""
-
-    G5 = enum.auto()
-    """Gflow (G5). Nodes measured on plane YZ must belong to their own correcting set and cannot be in the odd neighbourhood of their own correcting set."""
-
-    P4 = enum.auto()
-    """Pauli flow (P4). Equivalent to (G3) but for Pauli flows."""
-
-    P5 = enum.auto()
-    """Pauli flow (P5). Equivalent to (G4) but for Pauli flows."""
-
-    P6 = enum.auto()
-    """Pauli flow (P6). Equivalent to (G5) but for Pauli flows."""
-
-    P7 = enum.auto()
-    """Pauli flow (P7). Nodes measured along axis X must belong to the odd neighbourhood of their own correcting set."""
-
-    P8 = enum.auto()
-    """Pauli flow (P8). Nodes measured along axis Z must belong to their own correcting set."""
-
-    P9 = enum.auto()
-    """Pauli flow (P9). Nodes measured along axis Y must belong to the closed odd neighbourhood of their own correcting set."""
-
-
-class FlowPropositionOrderErrorReason(FlowErrorReason, Enum):
-    """Describe the reason of a `FlowPropositionOrderError` exception."""
-
-    C2 = enum.auto()
-    """Causal flow (C2). Nodes must be in the past of their correction set."""
-
-    C3 = enum.auto()
-    """Causal flow (C3). Neighbors of the correcting nodes (except the corrected node) must be in the future of the corrected node."""
-
-    G1 = enum.auto()
-    """Gflow (G1). Equivalent to (C2) but for gflows."""
-
-    G2 = enum.auto()
-    """Gflow (G2). The odd neighbourhood (except the corrected node) of the correcting nodes must be in the future of the corrected node."""
-
-    P1 = enum.auto()
-    """Pauli flow (P1). Nodes must be in the past of their correcting nodes that are not measured along the X or the Y axes."""
-
-    P2 = enum.auto()
-    """Pauli flow (P2). The odd neighbourhood (except the corrected node and nodes measured along axes Y or Z) of the correcting nodes must be in the future of the corrected node."""
-
-    P3 = enum.auto()
-    """Pauli flow (P3). Nodes that are measured along axis Y and that are not in the future of the corrected node (except the corrected node itself) cannot be in the closed odd neighbourhood of the correcting set."""
-
-
-class PartialOrderErrorReason(FlowErrorReason, XZCorrectionsErrorReason, Enum):
-    """Describe the reason of a `PartialOrderError` exception."""
-
-    Empty = enum.auto()
-    """The partial order is empty."""
-
-    IncorrectNodes = enum.auto()
-    """The partial order does not contain all the nodes of the open graph or contains nodes that are not in the open graph."""
-
-
-class PartialOrderLayerErrorReason(FlowErrorReason, XZCorrectionsErrorReason, Enum):
-    """Describe the reason of a `PartialOrderLayerError` exception."""
-
-    FirstLayer = enum.auto()
-    """The first layer of the partial order is not the set of output nodes (non-measured qubits) of the open graph or is empty.
-
-    XZ-corrections can be defined on open graphs without outputs. That is not the case for correct flows.
-    """
-
-    NthLayer = enum.auto()
-    """Nodes in the partial order beyond the first layer are not non-output nodes (measured qubits) of the open graph, layer is empty or contains duplicates."""
-
-
-class XZCorrectionsOrderErrorReason(XZCorrectionsErrorReason, Enum):
-    """Describe the reason of a `XZCorrectionsOrderError` exception."""
-
-    X = enum.auto()
-    """An X-correction set contains nodes in the present or the past of the corrected node."""
-
-    Z = enum.auto()
-    """An X-correction set contains nodes in the present or the past of the corrected node."""
-
-
-# We bind `_Reason` to `str` to allow passing generic strings to `FlowError` and `XZCorrectionsError` exceptions.
-_Reason = TypeVar("_Reason", bound=FlowErrorReason | XZCorrectionsErrorReason | str)
-
-
-@dataclass
-class FlowError(Exception, Generic[_Reason]):
-    """Exception subclass to handle flow errors."""
-
-    reason: _Reason
-
-
-@dataclass
-class XZCorrectionsError(Exception, Generic[_Reason]):
-    """Exception subclass to handle XZCorrections errors."""
-
-    reason: _Reason
-
-
-@dataclass
-class CorrectionFunctionError(FlowError[CorrectionFunctionErrorReason]):
-    """Exception subclass to handle general flow errors in the correction function."""
-
-    def __str__(self) -> str:
-        """Explain the error."""
-        if self.reason == CorrectionFunctionErrorReason.IncorrectDomain:
-            return "The domain of the correction function must be the set of non-output nodes (measured qubits) of the open graph."
-
-        if self.reason == CorrectionFunctionErrorReason.IncorrectImage:
-            return "The image of the correction function must be a subset of non-input nodes (prepared qubits) of the open graph."
-
-        assert_never(self.reason)
-
-
-@dataclass
-class FlowPropositionError(FlowError[FlowPropositionErrorReason]):
-    """Exception subclass to handle violations of the flow-definition propositions which concern the correction function only (C0, C1, G1, G3, G4, G5, P4, P5, P6, P7, P8, P9)."""
-
-    node: int
-    correction_set: AbstractSet[int]
-
-    def __str__(self) -> str:
-        """Explain the error."""
-        error_help = f"Error found at c({self.node}) = {self.correction_set}."
-
-        if self.reason == FlowPropositionErrorReason.C0:
-            return f"Correction set c({self.node}) = {self.correction_set} has more than one element."
-
-        if self.reason == FlowPropositionErrorReason.C1:
-            return f"{self.reason.name}: a node and its corrector must be neighbors. {error_help}"
-
-        if self.reason == FlowPropositionErrorReason.G3 or self.reason == FlowPropositionErrorReason.P4:  # noqa: PLR1714
-            return f"{self.reason.name}: nodes measured on plane XY cannot be in their own correcting set and must belong to the odd neighbourhood of their own correcting set.\n{error_help}"
-
-        if self.reason == FlowPropositionErrorReason.G4 or self.reason == FlowPropositionErrorReason.P5:  # noqa: PLR1714
-            return f"{self.reason.name}: nodes measured on plane XZ must belong to their own correcting set and its odd neighbourhood.\n{error_help}"
-
-        if self.reason == FlowPropositionErrorReason.G5 or self.reason == FlowPropositionErrorReason.P6:  # noqa: PLR1714
-            return f"{self.reason.name}: nodes measured on plane YZ must belong to their own correcting set and cannot be in the odd neighbourhood of their own correcting set.\n{error_help}"
-
-        if self.reason == FlowPropositionErrorReason.P7:
-            return f"{self.reason.name}: nodes measured along axis X must belong to the odd neighbourhood of their own correcting set.\n{error_help}"
-
-        if self.reason == FlowPropositionErrorReason.P8:
-            return f"{self.reason.name}: nodes measured along axis Z must belong to their own correcting set.\n{error_help}"
-
-        if self.reason == FlowPropositionErrorReason.P9:
-            return f"{self.reason.name}: nodes measured along axis Y must belong to the closed odd neighbourhood of their own correcting set.\n{error_help}"
-
-        assert_never(self.reason)
-
-
-@dataclass
-class FlowPropositionOrderError(FlowError[FlowPropositionOrderErrorReason]):
-    """Exception subclass to handle violations of the flow-definition propositions which concern the correction function and the partial order (C2, C3, G1, G2, P1, P2, P3)."""
-
-    node: int
-    correction_set: AbstractSet[int]
-    past_and_present_nodes: AbstractSet[int]
-
-    def __str__(self) -> str:
-        """Explain the error."""
-        error_help = f"Error found at c({self.node}) = {self.correction_set}. Partial order: {self.past_and_present_nodes} ≼ {self.node}."
-
-        if self.reason == FlowPropositionOrderErrorReason.C2 or self.reason == FlowPropositionOrderErrorReason.G1:  # noqa: PLR1714
-            return f"{self.reason.name}: nodes must be in the past of their correction set.\n{error_help}"
-
-        if self.reason == FlowPropositionOrderErrorReason.C3:
-            return f"{self.reason.name}: neighbors of the correcting nodes (except the corrected node) must be in the future of the corrected node.\n{error_help}"
-
-        if self.reason == FlowPropositionOrderErrorReason.G2:
-            return f"{self.reason.name}: the odd neighbourhood (except the corrected node) of the correcting nodes must be in the future of the corrected node.\n{error_help}"
-
-        if self.reason == FlowPropositionOrderErrorReason.P1:
-            return f"{self.reason.name}: nodes must be in the past of their correcting nodes unless these are measured along the X or the Y axes.\n{error_help}"
-
-        if self.reason == FlowPropositionOrderErrorReason.P2:
-            return f"{self.reason.name}: the odd neighbourhood (except the corrected node and nodes measured along axes Y or Z) of the correcting nodes must be in the future of the corrected node.\n{error_help}"
-
-        if self.reason == FlowPropositionOrderErrorReason.P3:
-            return f"{self.reason.name}: nodes that are measured along axis Y and that are not in the future of the corrected node (except the corrected node itself) cannot be in the closed odd neighbourhood of the correcting set.\nError found at c({self.node}) = {self.correction_set}. Partial order for Y-measured nodes: {self.past_and_present_nodes} ≼ {self.node}."
-
-        assert_never(self.reason)
-
-
-@dataclass
-class PartialOrderError(FlowError[PartialOrderErrorReason], XZCorrectionsError[PartialOrderErrorReason]):
-    """Exception subclass to handle general flow and XZ-corrections errors in the partial order."""
-
-    def __str__(self) -> str:
-        """Explain the error."""
-        if self.reason == PartialOrderErrorReason.Empty:
-            return "The partial order cannot be empty."
-
-        if self.reason == PartialOrderErrorReason.IncorrectNodes:
-            return "The partial order does not contain all the nodes of the open graph or contains nodes that are not in the open graph."
-        assert_never(self.reason)
-
-
-@dataclass
-class PartialOrderLayerError(FlowError[PartialOrderLayerErrorReason], XZCorrectionsError[PartialOrderLayerErrorReason]):
-    """Exception subclass to handle flow and XZ-corrections errors concerning a specific layer of the partial order."""
-
-    layer_index: int
-    layer: AbstractSet[int]
-
-    def __str__(self) -> str:
-        """Explain the error."""
-        if self.reason == PartialOrderLayerErrorReason.FirstLayer:
-            return f"The first layer of the partial order must contain all the output nodes of the open graph and cannot be empty. First layer: {self.layer}."
-
-        # Note: A flow defined on an open graph without outputs will trigger this error. This is not the case for an XZ-corrections object.
-
-        if self.reason == PartialOrderLayerErrorReason.NthLayer:
-            return f"Partial order layer {self.layer_index} = {self.layer} contains non-measured nodes of the open graph, is empty or contains nodes in previous layers."
-        assert_never(self.reason)
-
-
-@dataclass
-class XZCorrectionsOrderError(XZCorrectionsError[XZCorrectionsOrderErrorReason]):
-    """Exception subclass to handle incorrect XZ-corrections objects where the error concerns the correction dictionaries and the partial order."""
-
-    node: int
-    correction_set: AbstractSet[int]
-    past_and_present_nodes: AbstractSet[int]
-
-    def __str__(self) -> str:
-        """Explain the error."""
-        if self.reason == XZCorrectionsOrderErrorReason.X:
-            return "The X-correction set {self.node} -> {self.correction_set} contains nodes in the present or the past of the corrected node. Partial order: {self.past_and_present_nodes} ≼ {self.node}."
-
-        if self.reason == XZCorrectionsOrderErrorReason.Z:
-            return "The Z-correction set {self.node} -> {self.correction_set} contains nodes in the present or the past of the corrected node. Partial order: {self.past_and_present_nodes} ≼ {self.node}."
-
-        assert_never(self.reason)
-=======
-        raise PartialOrderLayerError(PartialOrderLayerErrorReason.FirstLayer, layer_index=0, layer=first_layer)
->>>>>>> 91860fa8
+        raise PartialOrderLayerError(PartialOrderLayerErrorReason.FirstLayer, layer_index=0, layer=first_layer)