--- conflicted
+++ resolved
@@ -82,63 +82,7 @@
         if len(outputs) != len(self.output_nodes):
             raise ValueError("Output nodes contain duplicates.")
 
-<<<<<<< HEAD
-    @staticmethod
-    def from_pattern(pattern: Pattern) -> OpenGraph[Measurement]:
-        """Initialise an `OpenGraph[Measurement]` object from the underlying resource-state graph of the input measurement pattern.
-
-        Parameters
-        ----------
-        pattern : Pattern
-            The input pattern.
-
-        Returns
-        -------
-        OpenGraph[Measurement]
-        """
-        graph = pattern.extract_graph()
-
-        input_nodes = pattern.input_nodes
-        output_nodes = pattern.output_nodes
-
-        meas_planes = pattern.get_meas_plane()
-        meas_angles = pattern.get_angles()
-        measurements: dict[int, Measurement] = {
-            node: Measurement(meas_angles[node], meas_planes[node]) for node in meas_angles
-        }
-
-        return OpenGraph(graph, input_nodes, output_nodes, measurements)
-
-    def to_pattern(self: OpenGraph[Measurement]) -> Pattern | None:
-=======
-    # TODO: Up docstrings and generalise to any type
-    def isclose(
-        self: OpenGraph[Measurement], other: OpenGraph[Measurement], rel_tol: float = 1e-09, abs_tol: float = 0.0
-    ) -> bool:
-        """Return `True` if two open graphs implement approximately the same unitary operator.
-
-        Ensures the structure of the graphs are the same and all
-        measurement angles are sufficiently close.
-
-        This doesn't check they are equal up to an isomorphism.
-
-        """
-        if not nx.utils.graphs_equal(self.graph, other.graph):
-            return False
-
-        if self.input_nodes != other.input_nodes or self.output_nodes != other.output_nodes:
-            return False
-
-        if set(self.measurements.keys()) != set(other.measurements.keys()):
-            return False
-
-        return all(
-            m.isclose(other.measurements[node], rel_tol=rel_tol, abs_tol=abs_tol)
-            for node, m in self.measurements.items()
-        )
-
     def to_pattern(self: OpenGraph[Measurement]) -> Pattern:
->>>>>>> 3b4a2b8e
         """Extract a deterministic pattern from an `OpenGraph[Measurement]` if it exists.
 
         Returns
@@ -410,7 +354,6 @@
         return OpenGraph(g, inputs, outputs, measurements), mapping_complete
 
 
-<<<<<<< HEAD
 def _compare_opengraph_structure(og_1: OpenGraph[_M_co], og_2: OpenGraph[_M_co]) -> bool:
     if not nx.utils.graphs_equal(og_1.graph, og_2.graph):
         return False
@@ -419,7 +362,7 @@
         return False
 
     return set(og_1.measurements.keys()) == set(og_2.measurements.keys())
-=======
+
+
 class OpenGraphError(Exception):
-    """Exception subclass to handle incorrect open graphs."""
->>>>>>> 3b4a2b8e
+    """Exception subclass to handle incorrect open graphs."""