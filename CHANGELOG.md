--- conflicted
+++ resolved
@@ -8,9 +8,10 @@
 ## Unreleased
 
 ### Added
-<<<<<<< HEAD
-- New module `graphix.find_pauliflow` with the $O(N^3)$ Pauli-flow finding algorithm introduced in Mitosek and Backens, 2024 (arXiv:2410.23439).
-=======
+
+- #337: New module `graphix.find_pauliflow` with the $O(N^3)$
+  Pauli-flow finding algorithm introduced in Mitosek and Backens, 2024
+  (arXiv:2410.23439).
 
 - #332: New class `StandardizedPattern` that contains the decomposed
   parts of a standardized pattern.
@@ -18,7 +19,6 @@
 - #332: New method `Pattern.extract_nodes` to get the set of nodes in
   a pattern.
 
->>>>>>> c0f7d165
 ### Fixed
 
 - #339, #332: Standardization now considers that CZ ∘ CZ = I,
@@ -33,9 +33,8 @@
   modify the pattern and returns unstandardized measurements.
 
 ### Changed
-<<<<<<< HEAD
-- Dropped dependence on `sympy` and `galois`.
-=======
+
+- #337: Dropped dependence on `sympy` and `galois`.
 
 - #332: `Pattern.extract_graph` now returns a networkx graph.
 
@@ -47,7 +46,6 @@
 - #220, #332: `Pattern.get_measurements_commands` is renamed into
   `Pattern.extract_measurement_commands`.
 
->>>>>>> c0f7d165
 ## [0.3.2] - 2025-08-12
 
 ### Added
